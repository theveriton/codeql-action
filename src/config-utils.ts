import * as fs from "fs";
import * as path from "path";

import * as yaml from "js-yaml";

import * as api from "./api-client";
import { CodeQL, ResolveQueriesOutput } from "./codeql";
import * as externalQueries from "./external-queries";
import { Language, parseLanguage } from "./languages";
import { Logger } from "./logging";
import { RepositoryNwo } from "./repository";
import { GitHubVersion } from "./util";

// Property names from the user-supplied config file.
const NAME_PROPERTY = "name";
const DISABLE_DEFAULT_QUERIES_PROPERTY = "disable-default-queries";
const QUERIES_PROPERTY = "queries";
const QUERIES_USES_PROPERTY = "uses";
const PATHS_IGNORE_PROPERTY = "paths-ignore";
const PATHS_PROPERTY = "paths";

/**
 * Format of the config file supplied by the user.
 */
export interface UserConfig {
  name?: string;
  "disable-default-queries"?: boolean;
  queries?: Array<{
    name?: string;
    uses: string;
  }>;
  "paths-ignore"?: string[];
  paths?: string[];
}

/**
 * Lists of query files for each language.
 * Will only contain .ql files and not other kinds of files,
 * and all file paths will be absolute.
 *
 * The queries are split between ones from a builtin suite
 * and custom queries from unknown locations. This allows us to treat
 * them separately if we want to, for example to measure performance.
 */
type Queries = {
  [language: string]: {
    /** Queries from one of the builtin suites */
    builtin: string[];
    /** Custom queries, from a non-standard location */
    custom: string[];
  };
};

/**
 * Format of the parsed config file.
 */
export interface Config {
  /**
   * Set of languages to run analysis for.
   */
  languages: Language[];
  /**
   * Map from language to query files.
   */
  queries: Queries;
  /**
   * List of paths to ignore from analysis.
   */
  pathsIgnore: string[];
  /**
   * List of paths to include in analysis.
   */
  paths: string[];
  /**
   * A unaltered copy of the original user input.
   * Mainly intended to be used for status reporting.
   * If any field is useful for the actual processing
   * of the action then consider pulling it out to a
   * top-level field above.
   */
  originalUserInput: UserConfig;
  /**
   * Directory to use for temporary files that should be
   * deleted at the end of the job.
   */
  tempDir: string;
  /**
   * Directory to use for the tool cache.
   * This may be persisted between jobs but this is not guaranteed.
   */
  toolCacheDir: string;
  /**
   * Path of the CodeQL executable.
   */
  codeQLCmd: string;
  /**
   * Version of GHES that we have determined that we are talking to, or undefined
   * if talking to github.com.
   */
  gitHubVersion: GitHubVersion;
}

/**
 * A list of queries from https://github.com/github/codeql that
 * we don't want to run. Disabling them here is a quicker alternative to
 * disabling them in the code scanning query suites. Queries should also
 * be disabled in the suites, and removed from this list here once the
 * bundle is updated to make those suite changes live.
 *
 * Format is a map from language to an array of path suffixes of .ql files.
 */
const DISABLED_BUILTIN_QUERIES: { [language: string]: string[] } = {
  csharp: [
    "ql/src/Security Features/CWE-937/VulnerablePackage.ql",
    "ql/src/Security Features/CWE-451/MissingXFrameOptions.ql",
  ],
};

function queryIsDisabled(language, query): boolean {
  return (DISABLED_BUILTIN_QUERIES[language] || []).some((disabledQuery) =>
    query.endsWith(disabledQuery)
  );
}

/**
 * Asserts that the noDeclaredLanguage and multipleDeclaredLanguages fields are
 * both empty and errors if they are not.
 */
function validateQueries(resolvedQueries: ResolveQueriesOutput) {
  const noDeclaredLanguage = resolvedQueries.noDeclaredLanguage;
  const noDeclaredLanguageQueries = Object.keys(noDeclaredLanguage);
  if (noDeclaredLanguageQueries.length !== 0) {
    throw new Error(
      `${
        "The following queries do not declare a language. " +
        "Their qlpack.yml files are either missing or is invalid.\n"
      }${noDeclaredLanguageQueries.join("\n")}`
    );
  }

  const multipleDeclaredLanguages = resolvedQueries.multipleDeclaredLanguages;
  const multipleDeclaredLanguagesQueries = Object.keys(
    multipleDeclaredLanguages
  );
  if (multipleDeclaredLanguagesQueries.length !== 0) {
    throw new Error(
      `${
        "The following queries declare multiple languages. " +
        "Their qlpack.yml files are either missing or is invalid.\n"
      }${multipleDeclaredLanguagesQueries.join("\n")}`
    );
  }
}

/**
 * Run 'codeql resolve queries' and add the results to resultMap
 *
 * If a checkout path is given then the queries are assumed to be custom queries
 * and an error will be thrown if there is anything invalid about the queries.
 * If a checkout path is not given then the queries are assumed to be builtin
 * queries, and error checking will be suppressed.
 */
async function runResolveQueries(
  codeQL: CodeQL,
  resultMap: Queries,
  toResolve: string[],
  extraSearchPath: string | undefined
) {
  const resolvedQueries = await codeQL.resolveQueries(
    toResolve,
    extraSearchPath
  );

  if (extraSearchPath !== undefined) {
    validateQueries(resolvedQueries);
  }

  for (const [language, queryPaths] of Object.entries(
    resolvedQueries.byLanguage
  )) {
    if (resultMap[language] === undefined) {
      resultMap[language] = {
        builtin: [],
        custom: [],
      };
    }
    const queries = Object.keys(queryPaths).filter(
      (q) => !queryIsDisabled(language, q)
    );
    if (extraSearchPath !== undefined) {
      resultMap[language].custom.push(...queries);
    } else {
      resultMap[language].builtin.push(...queries);
    }
  }
}

/**
 * Get the set of queries included by default.
 */
async function addDefaultQueries(
  codeQL: CodeQL,
  languages: string[],
  resultMap: Queries
) {
  const suites = languages.map((l) => `${l}-code-scanning.qls`);
  await runResolveQueries(codeQL, resultMap, suites, undefined);
}

// The set of acceptable values for built-in suites from the codeql bundle
const builtinSuites = ["security-extended", "security-and-quality"] as const;

/**
 * Determine the set of queries associated with suiteName's suites and add them to resultMap.
 * Throws an error if suiteName is not a valid builtin suite.
 */
async function addBuiltinSuiteQueries(
  languages: string[],
  codeQL: CodeQL,
  resultMap: Queries,
  suiteName: string,
  configFile?: string
) {
  const found = builtinSuites.find((suite) => suite === suiteName);
  if (!found) {
    throw new Error(getQueryUsesInvalid(configFile, suiteName));
  }

  const suites = languages.map((l) => `${l}-${suiteName}.qls`);
  await runResolveQueries(codeQL, resultMap, suites, undefined);
}

/**
 * Retrieve the set of queries at localQueryPath and add them to resultMap.
 */
async function addLocalQueries(
  codeQL: CodeQL,
  resultMap: Queries,
  localQueryPath: string,
  checkoutPath: string,
  configFile?: string
) {
  // Resolve the local path against the workspace so that when this is
  // passed to codeql it resolves to exactly the path we expect it to resolve to.
  let absoluteQueryPath = path.join(checkoutPath, localQueryPath);

  // Check the file exists
  if (!fs.existsSync(absoluteQueryPath)) {
    throw new Error(getLocalPathDoesNotExist(configFile, localQueryPath));
  }

  // Call this after checking file exists, because it'll fail if file doesn't exist
  absoluteQueryPath = fs.realpathSync(absoluteQueryPath);

  // Check the local path doesn't jump outside the repo using '..' or symlinks
  if (
    !(absoluteQueryPath + path.sep).startsWith(
      fs.realpathSync(checkoutPath) + path.sep
    )
  ) {
    throw new Error(
      getLocalPathOutsideOfRepository(configFile, localQueryPath)
    );
  }

  await runResolveQueries(codeQL, resultMap, [absoluteQueryPath], checkoutPath);
}

/**
 * Retrieve the set of queries at the referenced remote repo and add them to resultMap.
 */
async function addRemoteQueries(
  codeQL: CodeQL,
  resultMap: Queries,
  queryUses: string,
  tempDir: string,
  githubUrl: string,
  githubAuth: string,
  logger: Logger,
  configFile?: string
) {
  let tok = queryUses.split("@");
  if (tok.length !== 2) {
    throw new Error(getQueryUsesInvalid(configFile, queryUses));
  }

  const ref = tok[1];

  tok = tok[0].split("/");
  // The first token is the owner
  // The second token is the repo
  // The rest is a path, if there is more than one token combine them to form the full path
  if (tok.length < 2) {
    throw new Error(getQueryUsesInvalid(configFile, queryUses));
  }
  // Check none of the parts of the repository name are empty
  if (tok[0].trim() === "" || tok[1].trim() === "") {
    throw new Error(getQueryUsesInvalid(configFile, queryUses));
  }
  const nwo = `${tok[0]}/${tok[1]}`;

  // Checkout the external repository
  const checkoutPath = await externalQueries.checkoutExternalRepository(
    nwo,
    ref,
    githubUrl,
    githubAuth,
    tempDir,
    logger
  );

  const queryPath =
    tok.length > 2
      ? path.join(checkoutPath, tok.slice(2).join("/"))
      : checkoutPath;

  await runResolveQueries(codeQL, resultMap, [queryPath], checkoutPath);
}

/**
 * Parse a query 'uses' field to a discrete set of query files and update resultMap.
 *
 * The logic for parsing the string is based on what actions does for
 * parsing the 'uses' actions in the workflow file. So it can handle
 * local paths starting with './', or references to remote repos, or
 * a finite set of hardcoded terms for builtin suites.
 */
async function parseQueryUses(
  languages: string[],
  codeQL: CodeQL,
  resultMap: Queries,
  queryUses: string,
  tempDir: string,
  checkoutPath: string,
  githubUrl: string,
  githubAuth: string,
  logger: Logger,
  configFile?: string
) {
  queryUses = queryUses.trim();
  if (queryUses === "") {
    throw new Error(getQueryUsesInvalid(configFile));
  }

  // Check for the local path case before we start trying to parse the repository name
  if (queryUses.startsWith("./")) {
    await addLocalQueries(
      codeQL,
      resultMap,
      queryUses.slice(2),
      checkoutPath,
      configFile
    );
    return;
  }

  // Check for one of the builtin suites
  if (queryUses.indexOf("/") === -1 && queryUses.indexOf("@") === -1) {
    await addBuiltinSuiteQueries(
      languages,
      codeQL,
      resultMap,
      queryUses,
      configFile
    );
    return;
  }

  // Otherwise, must be a reference to another repo
  await addRemoteQueries(
    codeQL,
    resultMap,
    queryUses,
    tempDir,
    githubUrl,
    githubAuth,
    logger,
    configFile
  );
}

// Regex validating stars in paths or paths-ignore entries.
// The intention is to only allow ** to appear when immediately
// preceded and followed by a slash.
const pathStarsRegex = /.*(?:\*\*[^/].*|\*\*$|[^/]\*\*.*)/;

// Characters that are supported by filters in workflows, but not by us.
// See https://docs.github.com/en/actions/reference/workflow-syntax-for-github-actions#filter-pattern-cheat-sheet
const filterPatternCharactersRegex = /.*[?+[\]!].*/;

// Checks that a paths of paths-ignore entry is valid, possibly modifying it
// to make it valid, or if not possible then throws an error.
export function validateAndSanitisePath(
  originalPath: string,
  propertyName: string,
  configFile: string,
  logger: Logger
): string {
  // Take a copy so we don't modify the original path, so we can still construct error messages
  let newPath = originalPath;

  // All paths are relative to the src root, so strip off leading slashes.
  while (newPath.charAt(0) === "/") {
    newPath = newPath.substring(1);
  }

  // Trailing ** are redundant, so strip them off
  if (newPath.endsWith("/**")) {
    newPath = newPath.substring(0, newPath.length - 2);
  }

  // An empty path is not allowed as it's meaningless
  if (newPath === "") {
    throw new Error(
      getConfigFilePropertyError(
        configFile,
        propertyName,
        `"${originalPath}" is not an invalid path. ` +
          `It is not necessary to include it, and it is not allowed to exclude it.`
      )
    );
  }

  // Check for illegal uses of **
  if (newPath.match(pathStarsRegex)) {
    throw new Error(
      getConfigFilePropertyError(
        configFile,
        propertyName,
        `"${originalPath}" contains an invalid "**" wildcard. ` +
          `They must be immediately preceded and followed by a slash as in "/**/", or come at the start or end.`
      )
    );
  }

  // Check for other regex characters that we don't support.
  // Output a warning so the user knows, but otherwise continue normally.
  if (newPath.match(filterPatternCharactersRegex)) {
    logger.warning(
      getConfigFilePropertyError(
        configFile,
        propertyName,
        `"${originalPath}" contains an unsupported character. ` +
          `The filter pattern characters ?, +, [, ], ! are not supported and will be matched literally.`
      )
    );
  }

  // Ban any uses of backslash for now.
  // This may not play nicely with project layouts.
  // This restriction can be lifted later if we determine they are ok.
  if (newPath.indexOf("\\") !== -1) {
    throw new Error(
      getConfigFilePropertyError(
        configFile,
        propertyName,
        `"${originalPath}" contains an "\\" character. These are not allowed in filters. ` +
          `If running on windows we recommend using "/" instead for path filters.`
      )
    );
  }

  return newPath;
}

// An undefined configFile in some of these functions indicates that
// the property was in a workflow file, not a config file

export function getNameInvalid(configFile: string): string {
  return getConfigFilePropertyError(
    configFile,
    NAME_PROPERTY,
    "must be a non-empty string"
  );
}

export function getDisableDefaultQueriesInvalid(configFile: string): string {
  return getConfigFilePropertyError(
    configFile,
    DISABLE_DEFAULT_QUERIES_PROPERTY,
    "must be a boolean"
  );
}

export function getQueriesInvalid(configFile: string): string {
  return getConfigFilePropertyError(
    configFile,
    QUERIES_PROPERTY,
    "must be an array"
  );
}

export function getQueryUsesInvalid(
  configFile: string | undefined,
  queryUses?: string
): string {
  return getConfigFilePropertyError(
    configFile,
    `${QUERIES_PROPERTY}.${QUERIES_USES_PROPERTY}`,
    `must be a built-in suite (${builtinSuites.join(
      " or "
    )}), a relative path, or be of the form "owner/repo[/path]@ref"${
      queryUses !== undefined ? `\n Found: ${queryUses}` : ""
    }`
  );
}

export function getPathsIgnoreInvalid(configFile: string): string {
  return getConfigFilePropertyError(
    configFile,
    PATHS_IGNORE_PROPERTY,
    "must be an array of non-empty strings"
  );
}

export function getPathsInvalid(configFile: string): string {
  return getConfigFilePropertyError(
    configFile,
    PATHS_PROPERTY,
    "must be an array of non-empty strings"
  );
}

export function getLocalPathOutsideOfRepository(
  configFile: string | undefined,
  localPath: string
): string {
  return getConfigFilePropertyError(
    configFile,
    `${QUERIES_PROPERTY}.${QUERIES_USES_PROPERTY}`,
    `is invalid as the local path "${localPath}" is outside of the repository`
  );
}

export function getLocalPathDoesNotExist(
  configFile: string | undefined,
  localPath: string
): string {
  return getConfigFilePropertyError(
    configFile,
    `${QUERIES_PROPERTY}.${QUERIES_USES_PROPERTY}`,
    `is invalid as the local path "${localPath}" does not exist in the repository`
  );
}

export function getConfigFileOutsideWorkspaceErrorMessage(
  configFile: string
): string {
  return `The configuration file "${configFile}" is outside of the workspace`;
}

export function getConfigFileDoesNotExistErrorMessage(
  configFile: string
): string {
  return `The configuration file "${configFile}" does not exist`;
}

export function getConfigFileRepoFormatInvalidMessage(
  configFile: string
): string {
  let error = `The configuration file "${configFile}" is not a supported remote file reference.`;
  error += " Expected format <owner>/<repository>/<file-path>@<ref>";

  return error;
}

export function getConfigFileFormatInvalidMessage(configFile: string): string {
  return `The configuration file "${configFile}" could not be read`;
}

export function getConfigFileDirectoryGivenMessage(configFile: string): string {
  return `The configuration file "${configFile}" looks like a directory, not a file`;
}

function getConfigFilePropertyError(
  configFile: string | undefined,
  property: string,
  error: string
): string {
  if (configFile === undefined) {
    return `The workflow property "${property}" is invalid: ${error}`;
  } else {
    return `The configuration file "${configFile}" is invalid: property "${property}" ${error}`;
  }
}

export function getNoLanguagesError(): string {
  return (
    "Did not detect any languages to analyze. " +
    "Please update input in workflow or check that GitHub detects the correct languages in your repository."
  );
}

export function getUnknownLanguagesError(languages: string[]): string {
  return `Did not recognise the following languages: ${languages.join(", ")}`;
}

/**
 * Gets the set of languages in the current repository
 */
async function getLanguagesInRepo(
  repository: RepositoryNwo,
  apiDetails: api.GitHubApiDetails,
  logger: Logger
): Promise<Language[]> {
  logger.debug(`GitHub repo ${repository.owner} ${repository.repo}`);
  const response = await api
    .getApiClient(apiDetails, true)
    .repos.listLanguages({
      owner: repository.owner,
      repo: repository.repo,
    });

  logger.debug(`Languages API response: ${JSON.stringify(response)}`);

  // The GitHub API is going to return languages in order of popularity,
  // When we pick a language to autobuild we want to pick the most popular traced language
  // Since sets in javascript maintain insertion order, using a set here and then splatting it
  // into an array gives us an array of languages ordered by popularity
  const languages: Set<Language> = new Set();
  for (const lang of Object.keys(response.data)) {
    const parsedLang = parseLanguage(lang);
    if (parsedLang !== undefined) {
      languages.add(parsedLang);
    }
  }
  return [...languages];
}

/**
 * Get the languages to analyse.
 *
 * The result is obtained from the action input parameter 'languages' if that
 * has been set, otherwise it is deduced as all languages in the repo that
 * can be analysed.
 *
 * If no languages could be detected from either the workflow or the repository
 * then throw an error.
 */
async function getLanguages(
  languagesInput: string | undefined,
  repository: RepositoryNwo,
  apiDetails: api.GitHubApiDetails,
  logger: Logger
): Promise<Language[]> {
  // Obtain from action input 'languages' if set
  let languages = (languagesInput || "")
    .split(",")
    .map((x) => x.trim())
    .filter((x) => x.length > 0);
  logger.info(`Languages from configuration: ${JSON.stringify(languages)}`);

  if (languages.length === 0) {
    // Obtain languages as all languages in the repo that can be analysed
    languages = await getLanguagesInRepo(repository, apiDetails, logger);
    logger.info(
      `Automatically detected languages: ${JSON.stringify(languages)}`
    );
  }

  // If the languages parameter was not given and no languages were
  // detected then fail here as this is a workflow configuration error.
  if (languages.length === 0) {
    throw new Error(getNoLanguagesError());
  }

  // Make sure they are supported
  const parsedLanguages: Language[] = [];
  const unknownLanguages: string[] = [];
  for (const language of languages) {
    const parsedLanguage = parseLanguage(language);
    if (parsedLanguage === undefined) {
      unknownLanguages.push(language);
    } else if (parsedLanguages.indexOf(parsedLanguage) === -1) {
      parsedLanguages.push(parsedLanguage);
    }
  }
  if (unknownLanguages.length > 0) {
    throw new Error(getUnknownLanguagesError(unknownLanguages));
  }

  return parsedLanguages;
}

async function addQueriesFromWorkflow(
  codeQL: CodeQL,
  queriesInput: string,
  languages: string[],
  resultMap: Queries,
  tempDir: string,
  checkoutPath: string,
  githubUrl: string,
  githubAuth: string,
  logger: Logger
) {
  queriesInput = queriesInput.trim();
  // "+" means "don't override config file" - see shouldAddConfigFileQueries
  queriesInput = queriesInput.replace(/^\+/, "");

  for (const query of queriesInput.split(",")) {
    await parseQueryUses(
      languages,
      codeQL,
      resultMap,
      query,
      tempDir,
      checkoutPath,
      githubUrl,
      githubAuth,
      logger
    );
  }
}

// Returns true if either no queries were provided in the workflow.
// or if the queries in the workflow were provided in "additive" mode,
// indicating that they shouldn't override the config queries but
// should instead be added in addition
function shouldAddConfigFileQueries(queriesInput: string | undefined): boolean {
  if (queriesInput) {
    return queriesInput.trimStart().substr(0, 1) === "+";
  }

  return true;
}

/**
 * Get the default config for when the user has not supplied one.
 */
export async function getDefaultConfig(
  languagesInput: string | undefined,
  queriesInput: string | undefined,
  repository: RepositoryNwo,
  tempDir: string,
  toolCacheDir: string,
  codeQL: CodeQL,
  checkoutPath: string,
<<<<<<< HEAD
  githubAuth: string,
  githubUrl: string,
  externalRepositoryToken: string | undefined,
=======
  gitHubVersion: GitHubVersion,
  apiDetails: api.GitHubApiDetails,
>>>>>>> 9f7bdecc
  logger: Logger
): Promise<Config> {
  const languages = await getLanguages(
    languagesInput,
    repository,
    apiDetails,
    logger
  );
  const queries: Queries = {};
  await addDefaultQueries(codeQL, languages, queries);
  if (queriesInput) {
    await addQueriesFromWorkflow(
      codeQL,
      queriesInput,
      languages,
      queries,
      tempDir,
      checkoutPath,
<<<<<<< HEAD
      githubUrl,
      externalRepositoryToken ?? githubAuth,
=======
      apiDetails.url,
>>>>>>> 9f7bdecc
      logger
    );
  }

  return {
    languages,
    queries,
    pathsIgnore: [],
    paths: [],
    originalUserInput: {},
    tempDir,
    toolCacheDir,
    codeQLCmd: codeQL.getPath(),
    gitHubVersion,
  };
}

/**
 * Load the config from the given file.
 */
async function loadConfig(
  languagesInput: string | undefined,
  queriesInput: string | undefined,
  configFile: string,
  externalRepositoryToken: string | undefined,
  repository: RepositoryNwo,
  tempDir: string,
  toolCacheDir: string,
  codeQL: CodeQL,
  checkoutPath: string,
  gitHubVersion: GitHubVersion,
  apiDetails: api.GitHubApiDetails,
  logger: Logger
): Promise<Config> {
  let parsedYAML: UserConfig;

  if (isLocal(configFile)) {
    // Treat the config file as relative to the workspace
    configFile = path.resolve(checkoutPath, configFile);
    parsedYAML = getLocalConfig(configFile, checkoutPath);
  } else {
<<<<<<< HEAD
    parsedYAML = await getRemoteConfig(
      configFile,
      externalRepositoryToken ?? githubAuth,
      githubUrl
    );
=======
    parsedYAML = await getRemoteConfig(configFile, apiDetails);
>>>>>>> 9f7bdecc
  }

  // Validate that the 'name' property is syntactically correct,
  // even though we don't use the value yet.
  if (NAME_PROPERTY in parsedYAML) {
    if (typeof parsedYAML[NAME_PROPERTY] !== "string") {
      throw new Error(getNameInvalid(configFile));
    }
    if (parsedYAML[NAME_PROPERTY]!.length === 0) {
      throw new Error(getNameInvalid(configFile));
    }
  }

  const languages = await getLanguages(
    languagesInput,
    repository,
    apiDetails,
    logger
  );

  const queries: Queries = {};
  const pathsIgnore: string[] = [];
  const paths: string[] = [];

  let disableDefaultQueries = false;
  if (DISABLE_DEFAULT_QUERIES_PROPERTY in parsedYAML) {
    if (typeof parsedYAML[DISABLE_DEFAULT_QUERIES_PROPERTY] !== "boolean") {
      throw new Error(getDisableDefaultQueriesInvalid(configFile));
    }
    disableDefaultQueries = parsedYAML[DISABLE_DEFAULT_QUERIES_PROPERTY]!;
  }
  if (!disableDefaultQueries) {
    await addDefaultQueries(codeQL, languages, queries);
  }

  // If queries were provided using `with` in the action configuration,
  // they should take precedence over the queries in the config file
  // unless they're prefixed with "+", in which case they supplement those
  // in the config file.
  if (queriesInput) {
    await addQueriesFromWorkflow(
      codeQL,
      queriesInput,
      languages,
      queries,
      tempDir,
      checkoutPath,
<<<<<<< HEAD
      githubUrl,
      externalRepositoryToken ?? githubAuth,
=======
      apiDetails.url,
>>>>>>> 9f7bdecc
      logger
    );
  }
  if (
    shouldAddConfigFileQueries(queriesInput) &&
    QUERIES_PROPERTY in parsedYAML
  ) {
    if (!(parsedYAML[QUERIES_PROPERTY] instanceof Array)) {
      throw new Error(getQueriesInvalid(configFile));
    }
    for (const query of parsedYAML[QUERIES_PROPERTY]!) {
      if (
        !(QUERIES_USES_PROPERTY in query) ||
        typeof query[QUERIES_USES_PROPERTY] !== "string"
      ) {
        throw new Error(getQueryUsesInvalid(configFile));
      }
      await parseQueryUses(
        languages,
        codeQL,
        queries,
        query[QUERIES_USES_PROPERTY],
        tempDir,
        checkoutPath,
<<<<<<< HEAD
        githubUrl,
        externalRepositoryToken ?? githubAuth,
=======
        apiDetails.url,
>>>>>>> 9f7bdecc
        logger,
        configFile
      );
    }
  }

  if (PATHS_IGNORE_PROPERTY in parsedYAML) {
    if (!(parsedYAML[PATHS_IGNORE_PROPERTY] instanceof Array)) {
      throw new Error(getPathsIgnoreInvalid(configFile));
    }
    for (const ignorePath of parsedYAML[PATHS_IGNORE_PROPERTY]!) {
      if (typeof ignorePath !== "string" || ignorePath === "") {
        throw new Error(getPathsIgnoreInvalid(configFile));
      }
      pathsIgnore.push(
        validateAndSanitisePath(
          ignorePath,
          PATHS_IGNORE_PROPERTY,
          configFile,
          logger
        )
      );
    }
  }

  if (PATHS_PROPERTY in parsedYAML) {
    if (!(parsedYAML[PATHS_PROPERTY] instanceof Array)) {
      throw new Error(getPathsInvalid(configFile));
    }
    for (const includePath of parsedYAML[PATHS_PROPERTY]!) {
      if (typeof includePath !== "string" || includePath === "") {
        throw new Error(getPathsInvalid(configFile));
      }
      paths.push(
        validateAndSanitisePath(includePath, PATHS_PROPERTY, configFile, logger)
      );
    }
  }

  // The list of queries should not be empty for any language. If it is then
  // it is a user configuration error.
  for (const language of languages) {
    if (
      queries[language] === undefined ||
      (queries[language].builtin.length === 0 &&
        queries[language].custom.length === 0)
    ) {
      throw new Error(
        `Did not detect any queries to run for ${language}. ` +
          "Please make sure that the default queries are enabled, or you are specifying queries to run."
      );
    }
  }

  return {
    languages,
    queries,
    pathsIgnore,
    paths,
    originalUserInput: parsedYAML,
    tempDir,
    toolCacheDir,
    codeQLCmd: codeQL.getPath(),
    gitHubVersion,
  };
}

/**
 * Load and return the config.
 *
 * This will parse the config from the user input if present, or generate
 * a default config. The parsed config is then stored to a known location.
 */
export async function initConfig(
  languagesInput: string | undefined,
  queriesInput: string | undefined,
  configFile: string | undefined,
  externalRepositoryToken: string | undefined,
  repository: RepositoryNwo,
  tempDir: string,
  toolCacheDir: string,
  codeQL: CodeQL,
  checkoutPath: string,
  gitHubVersion: GitHubVersion,
  apiDetails: api.GitHubApiDetails,
  logger: Logger
): Promise<Config> {
  let config: Config;

  // If no config file was provided create an empty one
  if (!configFile) {
    logger.debug("No configuration file was provided");
    config = await getDefaultConfig(
      languagesInput,
      queriesInput,
      repository,
      tempDir,
      toolCacheDir,
      codeQL,
      checkoutPath,
<<<<<<< HEAD
      githubAuth,
      githubUrl,
      externalRepositoryToken,
=======
      gitHubVersion,
      apiDetails,
>>>>>>> 9f7bdecc
      logger
    );
  } else {
    config = await loadConfig(
      languagesInput,
      queriesInput,
      configFile,
      externalRepositoryToken,
      repository,
      tempDir,
      toolCacheDir,
      codeQL,
      checkoutPath,
      gitHubVersion,
      apiDetails,
      logger
    );
  }

  // Save the config so we can easily access it again in the future
  await saveConfig(config, logger);
  return config;
}

function isLocal(configPath: string): boolean {
  // If the path starts with ./, look locally
  if (configPath.indexOf("./") === 0) {
    return true;
  }

  return configPath.indexOf("@") === -1;
}

function getLocalConfig(configFile: string, checkoutPath: string): UserConfig {
  // Error if the config file is now outside of the workspace
  if (!(configFile + path.sep).startsWith(checkoutPath + path.sep)) {
    throw new Error(getConfigFileOutsideWorkspaceErrorMessage(configFile));
  }

  // Error if the file does not exist
  if (!fs.existsSync(configFile)) {
    throw new Error(getConfigFileDoesNotExistErrorMessage(configFile));
  }

  return yaml.safeLoad(fs.readFileSync(configFile, "utf8"));
}

async function getRemoteConfig(
  configFile: string,
  apiDetails: api.GitHubApiDetails
): Promise<UserConfig> {
  // retrieve the various parts of the config location, and ensure they're present
  const format = new RegExp(
    "(?<owner>[^/]+)/(?<repo>[^/]+)/(?<path>[^@]+)@(?<ref>.*)"
  );
  const pieces = format.exec(configFile);
  // 5 = 4 groups + the whole expression
  if (pieces === null || pieces.groups === undefined || pieces.length < 5) {
    throw new Error(getConfigFileRepoFormatInvalidMessage(configFile));
  }

  const response = await api.getApiClient(apiDetails, true).repos.getContent({
    owner: pieces.groups.owner,
    repo: pieces.groups.repo,
    path: pieces.groups.path,
    ref: pieces.groups.ref,
  });

  let fileContents: string;
  if ("content" in response.data && response.data.content !== undefined) {
    fileContents = response.data.content;
  } else if (Array.isArray(response.data)) {
    throw new Error(getConfigFileDirectoryGivenMessage(configFile));
  } else {
    throw new Error(getConfigFileFormatInvalidMessage(configFile));
  }

  return yaml.safeLoad(Buffer.from(fileContents, "base64").toString("binary"));
}

/**
 * Get the file path where the parsed config will be stored.
 */
export function getPathToParsedConfigFile(tempDir: string): string {
  return path.join(tempDir, "config");
}

/**
 * Store the given config to the path returned from getPathToParsedConfigFile.
 */
async function saveConfig(config: Config, logger: Logger) {
  const configString = JSON.stringify(config);
  const configFile = getPathToParsedConfigFile(config.tempDir);
  fs.mkdirSync(path.dirname(configFile), { recursive: true });
  fs.writeFileSync(configFile, configString, "utf8");
  logger.debug("Saved config:");
  logger.debug(configString);
}

/**
 * Get the config that has been saved to the given temp dir.
 * If the config could not be found then returns undefined.
 */
export async function getConfig(
  tempDir: string,
  logger: Logger
): Promise<Config | undefined> {
  const configFile = getPathToParsedConfigFile(tempDir);
  if (!fs.existsSync(configFile)) {
    return undefined;
  }
  const configString = fs.readFileSync(configFile, "utf8");
  logger.debug("Loaded config:");
  logger.debug(configString);
  return JSON.parse(configString);
}<|MERGE_RESOLUTION|>--- conflicted
+++ resolved
@@ -275,7 +275,6 @@
   queryUses: string,
   tempDir: string,
   githubUrl: string,
-  githubAuth: string,
   logger: Logger,
   configFile?: string
 ) {
@@ -304,7 +303,7 @@
     nwo,
     ref,
     githubUrl,
-    githubAuth,
+    "",
     tempDir,
     logger
   );
@@ -333,7 +332,6 @@
   tempDir: string,
   checkoutPath: string,
   githubUrl: string,
-  githubAuth: string,
   logger: Logger,
   configFile?: string
 ) {
@@ -373,7 +371,6 @@
     queryUses,
     tempDir,
     githubUrl,
-    githubAuth,
     logger,
     configFile
   );
@@ -690,7 +687,6 @@
   tempDir: string,
   checkoutPath: string,
   githubUrl: string,
-  githubAuth: string,
   logger: Logger
 ) {
   queriesInput = queriesInput.trim();
@@ -706,7 +702,6 @@
       tempDir,
       checkoutPath,
       githubUrl,
-      githubAuth,
       logger
     );
   }
@@ -735,14 +730,8 @@
   toolCacheDir: string,
   codeQL: CodeQL,
   checkoutPath: string,
-<<<<<<< HEAD
-  githubAuth: string,
-  githubUrl: string,
-  externalRepositoryToken: string | undefined,
-=======
   gitHubVersion: GitHubVersion,
   apiDetails: api.GitHubApiDetails,
->>>>>>> 9f7bdecc
   logger: Logger
 ): Promise<Config> {
   const languages = await getLanguages(
@@ -761,12 +750,7 @@
       queries,
       tempDir,
       checkoutPath,
-<<<<<<< HEAD
-      githubUrl,
-      externalRepositoryToken ?? githubAuth,
-=======
       apiDetails.url,
->>>>>>> 9f7bdecc
       logger
     );
   }
@@ -791,7 +775,6 @@
   languagesInput: string | undefined,
   queriesInput: string | undefined,
   configFile: string,
-  externalRepositoryToken: string | undefined,
   repository: RepositoryNwo,
   tempDir: string,
   toolCacheDir: string,
@@ -808,15 +791,7 @@
     configFile = path.resolve(checkoutPath, configFile);
     parsedYAML = getLocalConfig(configFile, checkoutPath);
   } else {
-<<<<<<< HEAD
-    parsedYAML = await getRemoteConfig(
-      configFile,
-      externalRepositoryToken ?? githubAuth,
-      githubUrl
-    );
-=======
     parsedYAML = await getRemoteConfig(configFile, apiDetails);
->>>>>>> 9f7bdecc
   }
 
   // Validate that the 'name' property is syntactically correct,
@@ -864,12 +839,7 @@
       queries,
       tempDir,
       checkoutPath,
-<<<<<<< HEAD
-      githubUrl,
-      externalRepositoryToken ?? githubAuth,
-=======
       apiDetails.url,
->>>>>>> 9f7bdecc
       logger
     );
   }
@@ -894,12 +864,7 @@
         query[QUERIES_USES_PROPERTY],
         tempDir,
         checkoutPath,
-<<<<<<< HEAD
-        githubUrl,
-        externalRepositoryToken ?? githubAuth,
-=======
         apiDetails.url,
->>>>>>> 9f7bdecc
         logger,
         configFile
       );
@@ -977,7 +942,6 @@
   languagesInput: string | undefined,
   queriesInput: string | undefined,
   configFile: string | undefined,
-  externalRepositoryToken: string | undefined,
   repository: RepositoryNwo,
   tempDir: string,
   toolCacheDir: string,
@@ -1000,14 +964,8 @@
       toolCacheDir,
       codeQL,
       checkoutPath,
-<<<<<<< HEAD
-      githubAuth,
-      githubUrl,
-      externalRepositoryToken,
-=======
       gitHubVersion,
       apiDetails,
->>>>>>> 9f7bdecc
       logger
     );
   } else {
@@ -1015,7 +973,6 @@
       languagesInput,
       queriesInput,
       configFile,
-      externalRepositoryToken,
       repository,
       tempDir,
       toolCacheDir,
