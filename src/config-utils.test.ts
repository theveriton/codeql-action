import * as github from "@actions/github";
<<<<<<< HEAD
import test from 'ava';
import * as fs from 'fs';
import * as path from 'path';
import sinon from 'sinon';

import * as api from './api-client';
import { getCachedCodeQL, setCodeQL } from './codeql';
import * as configUtils from './config-utils';
import { getLanguages, getNoLanguagesError, getUnknownLanguagesError, Language } from './languages';
import { getRunnerLogger } from './logging';
import {setupTests} from './testing-utils';
import * as util from './util';
=======
import test from "ava";
import * as fs from "fs";
import * as path from "path";
import sinon from "sinon";

import * as api from "./api-client";
import { getCachedCodeQL, setCodeQL } from "./codeql";
import * as configUtils from "./config-utils";
import { Language } from "./languages";
import { getRunnerLogger } from "./logging";
import { setupTests } from "./testing-utils";
import * as util from "./util";
>>>>>>> 245c02cf

setupTests(test);

// Returns the filepath of the newly-created file
function createConfigFile(inputFileContents: string, tmpDir: string): string {
  const configFilePath = path.join(tmpDir, "input");
  fs.writeFileSync(configFilePath, inputFileContents, "utf8");
  return configFilePath;
}

type GetContentsResponse = { content?: string } | Array<{}>;

function mockGetContents(
  content: GetContentsResponse
): sinon.SinonStub<any, any> {
  // Passing an auth token is required, so we just use a dummy value
  const client = new github.GitHub("123");
  const response = {
    data: content,
  };
  const spyGetContents = sinon
    .stub(client.repos, "getContents")
    .resolves(response as any);
  sinon.stub(api, "getApiClient").value(() => client);
  return spyGetContents;
}

function mockListLanguages(languages: string[]) {
  // Passing an auth token is required, so we just use a dummy value
  const client = new github.GitHub("123");
  const response = {
    data: {},
  };
  for (const language of languages) {
    response.data[language] = 123;
  }
  sinon.stub(client.repos, "listLanguages").resolves(response as any);
  sinon.stub(api, "getApiClient").value(() => client);
}

test("load empty config", async (t) => {
  return await util.withTmpDir(async (tmpDir) => {
    const logger = getRunnerLogger(true);
<<<<<<< HEAD
    const languages = [Language.javascript, Language.python];
=======
    const languages = "javascript,python";
>>>>>>> 245c02cf

    const codeQL = setCodeQL({
      async resolveQueries() {
        return {
          byLanguage: {},
          noDeclaredLanguage: {},
          multipleDeclaredLanguages: {},
        };
      },
    });

    const config = await configUtils.initConfig(
      languages,
      undefined,
      undefined,
<<<<<<< HEAD
=======
      { owner: "github", repo: "example " },
>>>>>>> 245c02cf
      tmpDir,
      tmpDir,
      codeQL,
      tmpDir,
<<<<<<< HEAD
      'token',
      'https://github.example.com',
      logger);

    t.deepEqual(config, await configUtils.getDefaultConfig(
      languages,
      undefined,
      tmpDir,
      tmpDir,
      codeQL,
      tmpDir,
      'https://github.example.com',
      logger));
=======
      "token",
      "https://github.example.com",
      logger
    );

    t.deepEqual(
      config,
      await configUtils.getDefaultConfig(
        languages,
        undefined,
        { owner: "github", repo: "example " },
        tmpDir,
        tmpDir,
        codeQL,
        tmpDir,
        "token",
        "https://github.example.com",
        logger
      )
    );
>>>>>>> 245c02cf
  });
});

test("loading config saves config", async (t) => {
  return await util.withTmpDir(async (tmpDir) => {
    const logger = getRunnerLogger(true);

    const codeQL = setCodeQL({
      async resolveQueries() {
        return {
          byLanguage: {},
          noDeclaredLanguage: {},
          multipleDeclaredLanguages: {},
        };
      },
    });

    // Sanity check the saved config file does not already exist
    t.false(fs.existsSync(configUtils.getPathToParsedConfigFile(tmpDir)));

    // Sanity check that getConfig returns undefined before we have called initConfig
    t.deepEqual(await configUtils.getConfig(tmpDir, logger), undefined);

    const config1 = await configUtils.initConfig(
<<<<<<< HEAD
      [Language.javascript, Language.python],
      undefined,
      undefined,
=======
      "javascript,python",
      undefined,
      undefined,
      { owner: "github", repo: "example " },
>>>>>>> 245c02cf
      tmpDir,
      tmpDir,
      codeQL,
      tmpDir,
      "token",
      "https://github.example.com",
      logger
    );

    // The saved config file should now exist
    t.true(fs.existsSync(configUtils.getPathToParsedConfigFile(tmpDir)));

    // And that same newly-initialised config should now be returned by getConfig
    const config2 = await configUtils.getConfig(tmpDir, logger);
    t.deepEqual(config1, config2);
  });
});

test("load input outside of workspace", async (t) => {
  return await util.withTmpDir(async (tmpDir) => {
    try {
      await configUtils.initConfig(
        [],
        undefined,
<<<<<<< HEAD
        '../input',
=======
        "../input",
        { owner: "github", repo: "example " },
>>>>>>> 245c02cf
        tmpDir,
        tmpDir,
        getCachedCodeQL(),
        tmpDir,
        "token",
        "https://github.example.com",
        getRunnerLogger(true)
      );
      throw new Error("initConfig did not throw error");
    } catch (err) {
      t.deepEqual(
        err,
        new Error(
          configUtils.getConfigFileOutsideWorkspaceErrorMessage(
            path.join(tmpDir, "../input")
          )
        )
      );
    }
  });
});

test("load non-local input with invalid repo syntax", async (t) => {
  return await util.withTmpDir(async (tmpDir) => {
    // no filename given, just a repo
    const configFile = "octo-org/codeql-config@main";

    try {
      await configUtils.initConfig(
        [],
        undefined,
        configFile,
<<<<<<< HEAD
=======
        { owner: "github", repo: "example " },
>>>>>>> 245c02cf
        tmpDir,
        tmpDir,
        getCachedCodeQL(),
        tmpDir,
        "token",
        "https://github.example.com",
        getRunnerLogger(true)
      );
      throw new Error("initConfig did not throw error");
    } catch (err) {
      t.deepEqual(
        err,
        new Error(
          configUtils.getConfigFileRepoFormatInvalidMessage(
            "octo-org/codeql-config@main"
          )
        )
      );
    }
  });
});

<<<<<<< HEAD
test("load non-existent input", async t => {
  return await util.withTmpDir(async tmpDir => {
    const languages = [Language.javascript];
    const configFile = 'input';
=======
test("load non-existent input", async (t) => {
  return await util.withTmpDir(async (tmpDir) => {
    const languages = "javascript";
    const configFile = "input";
>>>>>>> 245c02cf
    t.false(fs.existsSync(path.join(tmpDir, configFile)));

    try {
      await configUtils.initConfig(
        languages,
        undefined,
        configFile,
<<<<<<< HEAD
=======
        { owner: "github", repo: "example " },
>>>>>>> 245c02cf
        tmpDir,
        tmpDir,
        getCachedCodeQL(),
        tmpDir,
        "token",
        "https://github.example.com",
        getRunnerLogger(true)
      );
      throw new Error("initConfig did not throw error");
    } catch (err) {
      t.deepEqual(
        err,
        new Error(
          configUtils.getConfigFileDoesNotExistErrorMessage(
            path.join(tmpDir, "input")
          )
        )
      );
    }
  });
});

test("load non-empty input", async (t) => {
  return await util.withTmpDir(async (tmpDir) => {
    const codeQL = setCodeQL({
      async resolveQueries() {
        return {
          byLanguage: {
            javascript: {
              "/foo/a.ql": {},
              "/bar/b.ql": {},
            },
          },
          noDeclaredLanguage: {},
          multipleDeclaredLanguages: {},
        };
      },
    });

    // Just create a generic config object with non-default values for all fields
    const inputFileContents = `
      name: my config
      disable-default-queries: true
      queries:
        - uses: ./foo
      paths-ignore:
        - a
        - b
      paths:
        - c/d`;

    fs.mkdirSync(path.join(tmpDir, "foo"));

    // And the config we expect it to parse to
    const expectedConfig: configUtils.Config = {
      languages: [Language.javascript],
      queries: { javascript: ["/foo/a.ql", "/bar/b.ql"] },
      pathsIgnore: ["a", "b"],
      paths: ["c/d"],
      originalUserInput: {
        name: "my config",
        "disable-default-queries": true,
        queries: [{ uses: "./foo" }],
        "paths-ignore": ["a", "b"],
        paths: ["c/d"],
      },
      tempDir: tmpDir,
      toolCacheDir: tmpDir,
      codeQLCmd: codeQL.getPath(),
    };

<<<<<<< HEAD
    const languages = [Language.javascript];
=======
    const languages = "javascript";
>>>>>>> 245c02cf
    const configFilePath = createConfigFile(inputFileContents, tmpDir);

    const actualConfig = await configUtils.initConfig(
      languages,
      undefined,
      configFilePath,
<<<<<<< HEAD
=======
      { owner: "github", repo: "example " },
>>>>>>> 245c02cf
      tmpDir,
      tmpDir,
      codeQL,
      tmpDir,
      "token",
      "https://github.example.com",
      getRunnerLogger(true)
    );

    // Should exactly equal the object we constructed earlier
    t.deepEqual(actualConfig, expectedConfig);
  });
});

test("Default queries are used", async (t) => {
  return await util.withTmpDir(async (tmpDir) => {
    // Check that the default behaviour is to add the default queries.
    // In this case if a config file is specified but does not include
    // the disable-default-queries field.
    // We determine this by whether CodeQL.resolveQueries is called
    // with the correct arguments.

    const resolveQueriesArgs: Array<{
      queries: string[];
      extraSearchPath: string | undefined;
    }> = [];
    const codeQL = setCodeQL({
      async resolveQueries(
        queries: string[],
        extraSearchPath: string | undefined
      ) {
        resolveQueriesArgs.push({ queries, extraSearchPath });
        return {
          byLanguage: {
            javascript: {
              "foo.ql": {},
            },
          },
          noDeclaredLanguage: {},
          multipleDeclaredLanguages: {},
        };
      },
    });

    // The important point of this config is that it doesn't specify
    // the disable-default-queries field.
    // Any other details are hopefully irrelevant for this tetst.
    const inputFileContents = `
      paths:
        - foo`;

    fs.mkdirSync(path.join(tmpDir, "foo"));

<<<<<<< HEAD
    const languages = [Language.javascript];
=======
    const languages = "javascript";
>>>>>>> 245c02cf
    const configFilePath = createConfigFile(inputFileContents, tmpDir);

    await configUtils.initConfig(
      languages,
      undefined,
      configFilePath,
<<<<<<< HEAD
=======
      { owner: "github", repo: "example " },
>>>>>>> 245c02cf
      tmpDir,
      tmpDir,
      codeQL,
      tmpDir,
      "token",
      "https://github.example.com",
      getRunnerLogger(true)
    );

    // Check resolve queries was called correctly
    t.deepEqual(resolveQueriesArgs.length, 1);
    t.deepEqual(resolveQueriesArgs[0].queries, [
      "javascript-code-scanning.qls",
    ]);
    t.deepEqual(resolveQueriesArgs[0].extraSearchPath, undefined);
  });
});

/**
 * Returns the provided queries, just in the right format for a resolved query
 * This way we can test by seeing which returned items are in the final
 * configuration.
 */
function queriesToResolvedQueryForm(queries: string[]) {
  const dummyResolvedQueries = {};
  queries.forEach((q) => {
    dummyResolvedQueries[q] = {};
  });
  return {
    byLanguage: {
      javascript: dummyResolvedQueries,
    },
    noDeclaredLanguage: {},
    multipleDeclaredLanguages: {},
  };
}

test("Queries can be specified in config file", async (t) => {
  return await util.withTmpDir(async (tmpDir) => {
    const inputFileContents = `
      name: my config
      queries:
        - uses: ./foo`;

    const configFilePath = createConfigFile(inputFileContents, tmpDir);

    fs.mkdirSync(path.join(tmpDir, "foo"));

    const resolveQueriesArgs: Array<{
      queries: string[];
      extraSearchPath: string | undefined;
    }> = [];
    const codeQL = setCodeQL({
      async resolveQueries(
        queries: string[],
        extraSearchPath: string | undefined
      ) {
        resolveQueriesArgs.push({ queries, extraSearchPath });
        return queriesToResolvedQueryForm(queries);
      },
    });

<<<<<<< HEAD
    const languages = [Language.javascript];
=======
    const languages = "javascript";
>>>>>>> 245c02cf

    const config = await configUtils.initConfig(
      languages,
      undefined,
      configFilePath,
<<<<<<< HEAD
=======
      { owner: "github", repo: "example " },
>>>>>>> 245c02cf
      tmpDir,
      tmpDir,
      codeQL,
      tmpDir,
      "token",
      "https://github.example.com",
      getRunnerLogger(true)
    );

    // Check resolveQueries was called correctly
    // It'll be called once for the default queries
    // and once for `./foo` from the config file.
    t.deepEqual(resolveQueriesArgs.length, 2);
    t.deepEqual(resolveQueriesArgs[1].queries.length, 1);
    t.regex(resolveQueriesArgs[1].queries[0], /.*\/foo$/);

    // Now check that the end result contains the default queries and the query from config
    t.deepEqual(config.queries["javascript"].length, 2);
    t.regex(config.queries["javascript"][0], /javascript-code-scanning.qls$/);
    t.regex(config.queries["javascript"][1], /.*\/foo$/);
  });
});

test("Queries from config file can be overridden in workflow file", async (t) => {
  return await util.withTmpDir(async (tmpDir) => {
    const inputFileContents = `
      name: my config
      queries:
        - uses: ./foo`;

    const configFilePath = createConfigFile(inputFileContents, tmpDir);

    // This config item should take precedence over the config file but shouldn't affect the default queries.
    const queries = "./override";

    fs.mkdirSync(path.join(tmpDir, "foo"));
    fs.mkdirSync(path.join(tmpDir, "override"));

    const resolveQueriesArgs: Array<{
      queries: string[];
      extraSearchPath: string | undefined;
    }> = [];
    const codeQL = setCodeQL({
      async resolveQueries(
        queries: string[],
        extraSearchPath: string | undefined
      ) {
        resolveQueriesArgs.push({ queries, extraSearchPath });
        return queriesToResolvedQueryForm(queries);
      },
    });

<<<<<<< HEAD
    const languages = [Language.javascript];
=======
    const languages = "javascript";
>>>>>>> 245c02cf

    const config = await configUtils.initConfig(
      languages,
      queries,
      configFilePath,
<<<<<<< HEAD
=======
      { owner: "github", repo: "example " },
>>>>>>> 245c02cf
      tmpDir,
      tmpDir,
      codeQL,
      tmpDir,
      "token",
      "https://github.example.com",
      getRunnerLogger(true)
    );

    // Check resolveQueries was called correctly
    // It'll be called once for the default queries and once for `./override`,
    // but won't be called for './foo' from the config file.
    t.deepEqual(resolveQueriesArgs.length, 2);
    t.deepEqual(resolveQueriesArgs[1].queries.length, 1);
    t.regex(resolveQueriesArgs[1].queries[0], /.*\/override$/);

    // Now check that the end result contains only the default queries and the override query
    t.deepEqual(config.queries["javascript"].length, 2);
    t.regex(config.queries["javascript"][0], /javascript-code-scanning.qls$/);
    t.regex(config.queries["javascript"][1], /.*\/override$/);
  });
});

test("Queries in workflow file can be used in tandem with the 'disable default queries' option", async (t) => {
  return await util.withTmpDir(async (tmpDir) => {
    process.env["RUNNER_TEMP"] = tmpDir;
    process.env["GITHUB_WORKSPACE"] = tmpDir;

    const inputFileContents = `
      name: my config
      disable-default-queries: true`;
    const configFilePath = createConfigFile(inputFileContents, tmpDir);

    const queries = "./workflow-query";
    fs.mkdirSync(path.join(tmpDir, "workflow-query"));

    const resolveQueriesArgs: Array<{
      queries: string[];
      extraSearchPath: string | undefined;
    }> = [];
    const codeQL = setCodeQL({
      async resolveQueries(
        queries: string[],
        extraSearchPath: string | undefined
      ) {
        resolveQueriesArgs.push({ queries, extraSearchPath });
        return queriesToResolvedQueryForm(queries);
      },
    });

<<<<<<< HEAD
    const languages = [Language.javascript];
=======
    const languages = "javascript";
>>>>>>> 245c02cf

    const config = await configUtils.initConfig(
      languages,
      queries,
      configFilePath,
<<<<<<< HEAD
=======
      { owner: "github", repo: "example " },
>>>>>>> 245c02cf
      tmpDir,
      tmpDir,
      codeQL,
      tmpDir,
      "token",
      "https://github.example.com",
      getRunnerLogger(true)
    );

    // Check resolveQueries was called correctly
    // It'll be called once for `./workflow-query`,
    // but won't be called for the default one since that was disabled
    t.deepEqual(resolveQueriesArgs.length, 1);
    t.deepEqual(resolveQueriesArgs[0].queries.length, 1);
    t.regex(resolveQueriesArgs[0].queries[0], /.*\/workflow-query$/);

    // Now check that the end result contains only the workflow query, and not the default one
    t.deepEqual(config.queries["javascript"].length, 1);
    t.regex(config.queries["javascript"][0], /.*\/workflow-query$/);
  });
});

test("Multiple queries can be specified in workflow file, no config file required", async (t) => {
  return await util.withTmpDir(async (tmpDir) => {
    fs.mkdirSync(path.join(tmpDir, "override1"));
    fs.mkdirSync(path.join(tmpDir, "override2"));

    const queries = "./override1,./override2";

    const resolveQueriesArgs: Array<{
      queries: string[];
      extraSearchPath: string | undefined;
    }> = [];
    const codeQL = setCodeQL({
      async resolveQueries(
        queries: string[],
        extraSearchPath: string | undefined
      ) {
        resolveQueriesArgs.push({ queries, extraSearchPath });
        return queriesToResolvedQueryForm(queries);
      },
    });

<<<<<<< HEAD
    const languages = [Language.javascript];
=======
    const languages = "javascript";
>>>>>>> 245c02cf

    const config = await configUtils.initConfig(
      languages,
      queries,
      undefined,
<<<<<<< HEAD
=======
      { owner: "github", repo: "example " },
>>>>>>> 245c02cf
      tmpDir,
      tmpDir,
      codeQL,
      tmpDir,
      "token",
      "https://github.example.com",
      getRunnerLogger(true)
    );

    // Check resolveQueries was called correctly:
    // It'll be called once for the default queries,
    // and then once for each of the two queries from the workflow
    t.deepEqual(resolveQueriesArgs.length, 3);
    t.deepEqual(resolveQueriesArgs[1].queries.length, 1);
    t.deepEqual(resolveQueriesArgs[2].queries.length, 1);
    t.regex(resolveQueriesArgs[1].queries[0], /.*\/override1$/);
    t.regex(resolveQueriesArgs[2].queries[0], /.*\/override2$/);

    // Now check that the end result contains both the queries from the workflow, as well as the defaults
    t.deepEqual(config.queries["javascript"].length, 3);
    t.regex(config.queries["javascript"][0], /javascript-code-scanning.qls$/);
    t.regex(config.queries["javascript"][1], /.*\/override1$/);
    t.regex(config.queries["javascript"][2], /.*\/override2$/);
  });
});

test("Queries in workflow file can be added to the set of queries without overriding config file", async (t) => {
  return await util.withTmpDir(async (tmpDir) => {
    process.env["RUNNER_TEMP"] = tmpDir;
    process.env["GITHUB_WORKSPACE"] = tmpDir;

    const inputFileContents = `
      name: my config
      queries:
        - uses: ./foo`;
    const configFilePath = createConfigFile(inputFileContents, tmpDir);

    // These queries shouldn't override anything, because the value is prefixed with "+"
    const queries = "+./additional1,./additional2";

    fs.mkdirSync(path.join(tmpDir, "foo"));
    fs.mkdirSync(path.join(tmpDir, "additional1"));
    fs.mkdirSync(path.join(tmpDir, "additional2"));

    const resolveQueriesArgs: Array<{
      queries: string[];
      extraSearchPath: string | undefined;
    }> = [];
    const codeQL = setCodeQL({
      async resolveQueries(
        queries: string[],
        extraSearchPath: string | undefined
      ) {
        resolveQueriesArgs.push({ queries, extraSearchPath });
        return queriesToResolvedQueryForm(queries);
      },
    });

<<<<<<< HEAD
    const languages = [Language.javascript];
=======
    const languages = "javascript";
>>>>>>> 245c02cf

    const config = await configUtils.initConfig(
      languages,
      queries,
      configFilePath,
<<<<<<< HEAD
=======
      { owner: "github", repo: "example " },
>>>>>>> 245c02cf
      tmpDir,
      tmpDir,
      codeQL,
      tmpDir,
      "token",
      "https://github.example.com",
      getRunnerLogger(true)
    );

    // Check resolveQueries was called correctly
    // It'll be called once for the default queries,
    // once for each of additional1 and additional2,
    // and once for './foo' from the config file
    t.deepEqual(resolveQueriesArgs.length, 4);
    t.deepEqual(resolveQueriesArgs[1].queries.length, 1);
    t.regex(resolveQueriesArgs[1].queries[0], /.*\/additional1$/);
    t.deepEqual(resolveQueriesArgs[2].queries.length, 1);
    t.regex(resolveQueriesArgs[2].queries[0], /.*\/additional2$/);
    t.deepEqual(resolveQueriesArgs[3].queries.length, 1);
    t.regex(resolveQueriesArgs[3].queries[0], /.*\/foo$/);

    // Now check that the end result contains all the queries
    t.deepEqual(config.queries["javascript"].length, 4);
    t.regex(config.queries["javascript"][0], /javascript-code-scanning.qls$/);
    t.regex(config.queries["javascript"][1], /.*\/additional1$/);
    t.regex(config.queries["javascript"][2], /.*\/additional2$/);
    t.regex(config.queries["javascript"][3], /.*\/foo$/);
  });
});

<<<<<<< HEAD
test("Invalid queries in workflow file handled correctly", async t => {
  return await util.withTmpDir(async tmpDir => {
    const queries = 'foo/bar@v1@v3';
    const languages = [Language.javascript];
=======
test("Invalid queries in workflow file handled correctly", async (t) => {
  return await util.withTmpDir(async (tmpDir) => {
    const queries = "foo/bar@v1@v3";
    const languages = "javascript";
>>>>>>> 245c02cf

    // This function just needs to be type-correct; it doesn't need to do anything,
    // since we're deliberately passing in invalid data
    const codeQL = setCodeQL({
      async resolveQueries(
        _queries: string[],
        _extraSearchPath: string | undefined
      ) {
        return {
          byLanguage: {
            javascript: {},
          },
          noDeclaredLanguage: {},
          multipleDeclaredLanguages: {},
        };
      },
    });

    try {
      await configUtils.initConfig(
        languages,
        queries,
        undefined,
<<<<<<< HEAD
=======
        { owner: "github", repo: "example " },
>>>>>>> 245c02cf
        tmpDir,
        tmpDir,
        codeQL,
        tmpDir,
        "token",
        "https://github.example.com",
        getRunnerLogger(true)
      );
      t.fail("initConfig did not throw error");
    } catch (err) {
      t.deepEqual(
        err,
        new Error(configUtils.getQueryUsesInvalid(undefined, "foo/bar@v1@v3"))
      );
    }
  });
});

test("API client used when reading remote config", async (t) => {
  return await util.withTmpDir(async (tmpDir) => {
    const codeQL = setCodeQL({
      async resolveQueries() {
        return {
          byLanguage: {
            javascript: {
              "foo.ql": {},
            },
          },
          noDeclaredLanguage: {},
          multipleDeclaredLanguages: {},
        };
      },
    });

    const inputFileContents = `
      name: my config
      disable-default-queries: true
      queries:
        - uses: ./
        - uses: ./foo
        - uses: foo/bar@dev
      paths-ignore:
        - a
        - b
      paths:
        - c/d`;
    const dummyResponse = {
      content: Buffer.from(inputFileContents).toString("base64"),
    };
    const spyGetContents = mockGetContents(dummyResponse);

    // Create checkout directory for remote queries repository
    fs.mkdirSync(path.join(tmpDir, "foo/bar/dev"), { recursive: true });

<<<<<<< HEAD
    const configFile = 'octo-org/codeql-config/config.yaml@main';
    const languages = [Language.javascript];
=======
    const configFile = "octo-org/codeql-config/config.yaml@main";
    const languages = "javascript";
>>>>>>> 245c02cf

    await configUtils.initConfig(
      languages,
      undefined,
      configFile,
<<<<<<< HEAD
=======
      { owner: "github", repo: "example " },
>>>>>>> 245c02cf
      tmpDir,
      tmpDir,
      codeQL,
      tmpDir,
      "token",
      "https://github.example.com",
      getRunnerLogger(true)
    );
    t.assert(spyGetContents.called);
  });
});

test("Remote config handles the case where a directory is provided", async (t) => {
  return await util.withTmpDir(async (tmpDir) => {
    const dummyResponse = []; // directories are returned as arrays
    mockGetContents(dummyResponse);

    const repoReference = "octo-org/codeql-config/config.yaml@main";
    try {
      await configUtils.initConfig(
        [],
        undefined,
        repoReference,
<<<<<<< HEAD
=======
        { owner: "github", repo: "example " },
>>>>>>> 245c02cf
        tmpDir,
        tmpDir,
        getCachedCodeQL(),
        tmpDir,
        "token",
        "https://github.example.com",
        getRunnerLogger(true)
      );
      throw new Error("initConfig did not throw error");
    } catch (err) {
      t.deepEqual(
        err,
        new Error(configUtils.getConfigFileDirectoryGivenMessage(repoReference))
      );
    }
  });
});

test("Invalid format of remote config handled correctly", async (t) => {
  return await util.withTmpDir(async (tmpDir) => {
    const dummyResponse = {
      // note no "content" property here
    };
    mockGetContents(dummyResponse);

    const repoReference = "octo-org/codeql-config/config.yaml@main";
    try {
      await configUtils.initConfig(
        [],
        undefined,
        repoReference,
<<<<<<< HEAD
=======
        { owner: "github", repo: "example " },
>>>>>>> 245c02cf
        tmpDir,
        tmpDir,
        getCachedCodeQL(),
        tmpDir,
        "token",
        "https://github.example.com",
        getRunnerLogger(true)
      );
      throw new Error("initConfig did not throw error");
    } catch (err) {
      t.deepEqual(
        err,
        new Error(configUtils.getConfigFileFormatInvalidMessage(repoReference))
      );
    }
  });
});

<<<<<<< HEAD
test("No detected languages", async t => {
  mockListLanguages([]);

  try {
    await getLanguages(
      undefined,
      { owner: 'github', repo: 'example ' },
      'token',
      'https://github.example.com',
      getRunnerLogger(true));
    throw new Error('initConfig did not throw error');
  } catch (err) {
    t.deepEqual(err, new Error(getNoLanguagesError()));
  }

});

test("Unknown languages", async t => {
  const languages = 'ruby,english';
  try {
    await getLanguages(
      languages,
      { owner: 'github', repo: 'example ' },
      'token',
      'https://github.example.com',
      getRunnerLogger(true));
    throw new Error('initConfig did not throw error');
  } catch (err) {
    t.deepEqual(err, new Error(getUnknownLanguagesError(['ruby', 'english'])));
  }
=======
test("No detected languages", async (t) => {
  return await util.withTmpDir(async (tmpDir) => {
    mockListLanguages([]);

    try {
      await configUtils.initConfig(
        undefined,
        undefined,
        undefined,
        { owner: "github", repo: "example " },
        tmpDir,
        tmpDir,
        getCachedCodeQL(),
        tmpDir,
        "token",
        "https://github.example.com",
        getRunnerLogger(true)
      );
      throw new Error("initConfig did not throw error");
    } catch (err) {
      t.deepEqual(err, new Error(configUtils.getNoLanguagesError()));
    }
  });
});

test("Unknown languages", async (t) => {
  return await util.withTmpDir(async (tmpDir) => {
    const languages = "ruby,english";

    try {
      await configUtils.initConfig(
        languages,
        undefined,
        undefined,
        { owner: "github", repo: "example " },
        tmpDir,
        tmpDir,
        getCachedCodeQL(),
        tmpDir,
        "token",
        "https://github.example.com",
        getRunnerLogger(true)
      );
      throw new Error("initConfig did not throw error");
    } catch (err) {
      t.deepEqual(
        err,
        new Error(configUtils.getUnknownLanguagesError(["ruby", "english"]))
      );
    }
  });
>>>>>>> 245c02cf
});

function doInvalidInputTest(
  testName: string,
  inputFileContents: string,
  expectedErrorMessageGenerator: (configFile: string) => string
) {
  test(`load invalid input - ${testName}`, async (t) => {
    return await util.withTmpDir(async (tmpDir) => {
      const codeQL = setCodeQL({
        async resolveQueries() {
          return {
            byLanguage: {},
            noDeclaredLanguage: {},
            multipleDeclaredLanguages: {},
          };
        },
      });

<<<<<<< HEAD
      const languages = [Language.javascript];
      const configFile = 'input';
=======
      const languages = "javascript";
      const configFile = "input";
>>>>>>> 245c02cf
      const inputFile = path.join(tmpDir, configFile);
      fs.writeFileSync(inputFile, inputFileContents, "utf8");

      try {
        await configUtils.initConfig(
          languages,
          undefined,
          configFile,
<<<<<<< HEAD
=======
          { owner: "github", repo: "example " },
>>>>>>> 245c02cf
          tmpDir,
          tmpDir,
          codeQL,
          tmpDir,
          "token",
          "https://github.example.com",
          getRunnerLogger(true)
        );
        throw new Error("initConfig did not throw error");
      } catch (err) {
        t.deepEqual(err, new Error(expectedErrorMessageGenerator(inputFile)));
      }
    });
  });
}

doInvalidInputTest(
  "name invalid type",
  `
  name:
    - foo: bar`,
  configUtils.getNameInvalid
);

doInvalidInputTest(
  "disable-default-queries invalid type",
  `disable-default-queries: 42`,
  configUtils.getDisableDefaultQueriesInvalid
);

doInvalidInputTest(
  "queries invalid type",
  `queries: foo`,
  configUtils.getQueriesInvalid
);

doInvalidInputTest(
  "paths-ignore invalid type",
  `paths-ignore: bar`,
  configUtils.getPathsIgnoreInvalid
);

doInvalidInputTest(
  "paths invalid type",
  `paths: 17`,
  configUtils.getPathsInvalid
);

doInvalidInputTest(
  "queries uses invalid type",
  `
  queries:
  - uses:
      - hello: world`,
  configUtils.getQueryUsesInvalid
);

function doInvalidQueryUsesTest(
  input: string,
  expectedErrorMessageGenerator: (configFile: string) => string
) {
  // Invalid contents of a "queries.uses" field.
  // Should fail with the expected error message
  const inputFileContents = `
    name: my config
    queries:
      - name: foo
        uses: ${input}`;

  doInvalidInputTest(
    `queries uses "${input}"`,
    inputFileContents,
    expectedErrorMessageGenerator
  );
}

// Various "uses" fields, and the errors they should produce
doInvalidQueryUsesTest("''", (c) =>
  configUtils.getQueryUsesInvalid(c, undefined)
);
doInvalidQueryUsesTest("foo/bar", (c) =>
  configUtils.getQueryUsesInvalid(c, "foo/bar")
);
doInvalidQueryUsesTest("foo/bar@v1@v2", (c) =>
  configUtils.getQueryUsesInvalid(c, "foo/bar@v1@v2")
);
doInvalidQueryUsesTest("foo@master", (c) =>
  configUtils.getQueryUsesInvalid(c, "foo@master")
);
doInvalidQueryUsesTest("https://github.com/foo/bar@master", (c) =>
  configUtils.getQueryUsesInvalid(c, "https://github.com/foo/bar@master")
);
doInvalidQueryUsesTest("./foo", (c) =>
  configUtils.getLocalPathDoesNotExist(c, "foo")
);
doInvalidQueryUsesTest("./..", (c) =>
  configUtils.getLocalPathOutsideOfRepository(c, "..")
);

const validPaths = [
  "foo",
  "foo/",
  "foo/**",
  "foo/**/",
  "foo/**/**",
  "foo/**/bar/**/baz",
  "**/",
  "**/foo",
  "/foo",
];
const invalidPaths = ["a/***/b", "a/**b", "a/b**", "**"];
test("path validations", (t) => {
  // Dummy values to pass to validateAndSanitisePath
  const propertyName = "paths";
  const configFile = "./.github/codeql/config.yml";

  for (const path of validPaths) {
    t.truthy(
      configUtils.validateAndSanitisePath(
        path,
        propertyName,
        configFile,
        getRunnerLogger(true)
      )
    );
  }
  for (const path of invalidPaths) {
    t.throws(() =>
      configUtils.validateAndSanitisePath(
        path,
        propertyName,
        configFile,
        getRunnerLogger(true)
      )
    );
  }
});

test("path sanitisation", (t) => {
  // Dummy values to pass to validateAndSanitisePath
  const propertyName = "paths";
  const configFile = "./.github/codeql/config.yml";

  // Valid paths are not modified
  t.deepEqual(
    configUtils.validateAndSanitisePath(
      "foo/bar",
      propertyName,
      configFile,
      getRunnerLogger(true)
    ),
    "foo/bar"
  );

  // Trailing stars are stripped
  t.deepEqual(
    configUtils.validateAndSanitisePath(
      "foo/**",
      propertyName,
      configFile,
      getRunnerLogger(true)
    ),
    "foo/"
  );
});<|MERGE_RESOLUTION|>--- conflicted
+++ resolved
@@ -1,5 +1,4 @@
 import * as github from "@actions/github";
-<<<<<<< HEAD
 import test from 'ava';
 import * as fs from 'fs';
 import * as path from 'path';
@@ -12,20 +11,6 @@
 import { getRunnerLogger } from './logging';
 import {setupTests} from './testing-utils';
 import * as util from './util';
-=======
-import test from "ava";
-import * as fs from "fs";
-import * as path from "path";
-import sinon from "sinon";
-
-import * as api from "./api-client";
-import { getCachedCodeQL, setCodeQL } from "./codeql";
-import * as configUtils from "./config-utils";
-import { Language } from "./languages";
-import { getRunnerLogger } from "./logging";
-import { setupTests } from "./testing-utils";
-import * as util from "./util";
->>>>>>> 245c02cf
 
 setupTests(test);
 
@@ -69,11 +54,7 @@
 test("load empty config", async (t) => {
   return await util.withTmpDir(async (tmpDir) => {
     const logger = getRunnerLogger(true);
-<<<<<<< HEAD
     const languages = [Language.javascript, Language.python];
-=======
-    const languages = "javascript,python";
->>>>>>> 245c02cf
 
     const codeQL = setCodeQL({
       async resolveQueries() {
@@ -89,15 +70,10 @@
       languages,
       undefined,
       undefined,
-<<<<<<< HEAD
-=======
-      { owner: "github", repo: "example " },
->>>>>>> 245c02cf
       tmpDir,
       tmpDir,
       codeQL,
       tmpDir,
-<<<<<<< HEAD
       'token',
       'https://github.example.com',
       logger);
@@ -111,28 +87,6 @@
       tmpDir,
       'https://github.example.com',
       logger));
-=======
-      "token",
-      "https://github.example.com",
-      logger
-    );
-
-    t.deepEqual(
-      config,
-      await configUtils.getDefaultConfig(
-        languages,
-        undefined,
-        { owner: "github", repo: "example " },
-        tmpDir,
-        tmpDir,
-        codeQL,
-        tmpDir,
-        "token",
-        "https://github.example.com",
-        logger
-      )
-    );
->>>>>>> 245c02cf
   });
 });
 
@@ -157,16 +111,9 @@
     t.deepEqual(await configUtils.getConfig(tmpDir, logger), undefined);
 
     const config1 = await configUtils.initConfig(
-<<<<<<< HEAD
       [Language.javascript, Language.python],
       undefined,
       undefined,
-=======
-      "javascript,python",
-      undefined,
-      undefined,
-      { owner: "github", repo: "example " },
->>>>>>> 245c02cf
       tmpDir,
       tmpDir,
       codeQL,
@@ -191,12 +138,7 @@
       await configUtils.initConfig(
         [],
         undefined,
-<<<<<<< HEAD
         '../input',
-=======
-        "../input",
-        { owner: "github", repo: "example " },
->>>>>>> 245c02cf
         tmpDir,
         tmpDir,
         getCachedCodeQL(),
@@ -229,10 +171,6 @@
         [],
         undefined,
         configFile,
-<<<<<<< HEAD
-=======
-        { owner: "github", repo: "example " },
->>>>>>> 245c02cf
         tmpDir,
         tmpDir,
         getCachedCodeQL(),
@@ -255,17 +193,10 @@
   });
 });
 
-<<<<<<< HEAD
 test("load non-existent input", async t => {
   return await util.withTmpDir(async tmpDir => {
     const languages = [Language.javascript];
     const configFile = 'input';
-=======
-test("load non-existent input", async (t) => {
-  return await util.withTmpDir(async (tmpDir) => {
-    const languages = "javascript";
-    const configFile = "input";
->>>>>>> 245c02cf
     t.false(fs.existsSync(path.join(tmpDir, configFile)));
 
     try {
@@ -273,10 +204,6 @@
         languages,
         undefined,
         configFile,
-<<<<<<< HEAD
-=======
-        { owner: "github", repo: "example " },
->>>>>>> 245c02cf
         tmpDir,
         tmpDir,
         getCachedCodeQL(),
@@ -348,21 +275,13 @@
       codeQLCmd: codeQL.getPath(),
     };
 
-<<<<<<< HEAD
     const languages = [Language.javascript];
-=======
-    const languages = "javascript";
->>>>>>> 245c02cf
     const configFilePath = createConfigFile(inputFileContents, tmpDir);
 
     const actualConfig = await configUtils.initConfig(
       languages,
       undefined,
       configFilePath,
-<<<<<<< HEAD
-=======
-      { owner: "github", repo: "example " },
->>>>>>> 245c02cf
       tmpDir,
       tmpDir,
       codeQL,
@@ -416,21 +335,13 @@
 
     fs.mkdirSync(path.join(tmpDir, "foo"));
 
-<<<<<<< HEAD
     const languages = [Language.javascript];
-=======
-    const languages = "javascript";
->>>>>>> 245c02cf
     const configFilePath = createConfigFile(inputFileContents, tmpDir);
 
     await configUtils.initConfig(
       languages,
       undefined,
       configFilePath,
-<<<<<<< HEAD
-=======
-      { owner: "github", repo: "example " },
->>>>>>> 245c02cf
       tmpDir,
       tmpDir,
       codeQL,
@@ -493,20 +404,12 @@
       },
     });
 
-<<<<<<< HEAD
     const languages = [Language.javascript];
-=======
-    const languages = "javascript";
->>>>>>> 245c02cf
 
     const config = await configUtils.initConfig(
       languages,
       undefined,
       configFilePath,
-<<<<<<< HEAD
-=======
-      { owner: "github", repo: "example " },
->>>>>>> 245c02cf
       tmpDir,
       tmpDir,
       codeQL,
@@ -559,20 +462,12 @@
       },
     });
 
-<<<<<<< HEAD
     const languages = [Language.javascript];
-=======
-    const languages = "javascript";
->>>>>>> 245c02cf
 
     const config = await configUtils.initConfig(
       languages,
       queries,
       configFilePath,
-<<<<<<< HEAD
-=======
-      { owner: "github", repo: "example " },
->>>>>>> 245c02cf
       tmpDir,
       tmpDir,
       codeQL,
@@ -623,20 +518,12 @@
       },
     });
 
-<<<<<<< HEAD
     const languages = [Language.javascript];
-=======
-    const languages = "javascript";
->>>>>>> 245c02cf
 
     const config = await configUtils.initConfig(
       languages,
       queries,
       configFilePath,
-<<<<<<< HEAD
-=======
-      { owner: "github", repo: "example " },
->>>>>>> 245c02cf
       tmpDir,
       tmpDir,
       codeQL,
@@ -680,20 +567,12 @@
       },
     });
 
-<<<<<<< HEAD
     const languages = [Language.javascript];
-=======
-    const languages = "javascript";
->>>>>>> 245c02cf
 
     const config = await configUtils.initConfig(
       languages,
       queries,
       undefined,
-<<<<<<< HEAD
-=======
-      { owner: "github", repo: "example " },
->>>>>>> 245c02cf
       tmpDir,
       tmpDir,
       codeQL,
@@ -752,20 +631,12 @@
       },
     });
 
-<<<<<<< HEAD
     const languages = [Language.javascript];
-=======
-    const languages = "javascript";
->>>>>>> 245c02cf
 
     const config = await configUtils.initConfig(
       languages,
       queries,
       configFilePath,
-<<<<<<< HEAD
-=======
-      { owner: "github", repo: "example " },
->>>>>>> 245c02cf
       tmpDir,
       tmpDir,
       codeQL,
@@ -796,17 +667,10 @@
   });
 });
 
-<<<<<<< HEAD
 test("Invalid queries in workflow file handled correctly", async t => {
   return await util.withTmpDir(async tmpDir => {
     const queries = 'foo/bar@v1@v3';
     const languages = [Language.javascript];
-=======
-test("Invalid queries in workflow file handled correctly", async (t) => {
-  return await util.withTmpDir(async (tmpDir) => {
-    const queries = "foo/bar@v1@v3";
-    const languages = "javascript";
->>>>>>> 245c02cf
 
     // This function just needs to be type-correct; it doesn't need to do anything,
     // since we're deliberately passing in invalid data
@@ -830,10 +694,6 @@
         languages,
         queries,
         undefined,
-<<<<<<< HEAD
-=======
-        { owner: "github", repo: "example " },
->>>>>>> 245c02cf
         tmpDir,
         tmpDir,
         codeQL,
@@ -888,22 +748,13 @@
     // Create checkout directory for remote queries repository
     fs.mkdirSync(path.join(tmpDir, "foo/bar/dev"), { recursive: true });
 
-<<<<<<< HEAD
     const configFile = 'octo-org/codeql-config/config.yaml@main';
     const languages = [Language.javascript];
-=======
-    const configFile = "octo-org/codeql-config/config.yaml@main";
-    const languages = "javascript";
->>>>>>> 245c02cf
 
     await configUtils.initConfig(
       languages,
       undefined,
       configFile,
-<<<<<<< HEAD
-=======
-      { owner: "github", repo: "example " },
->>>>>>> 245c02cf
       tmpDir,
       tmpDir,
       codeQL,
@@ -927,10 +778,6 @@
         [],
         undefined,
         repoReference,
-<<<<<<< HEAD
-=======
-        { owner: "github", repo: "example " },
->>>>>>> 245c02cf
         tmpDir,
         tmpDir,
         getCachedCodeQL(),
@@ -962,10 +809,6 @@
         [],
         undefined,
         repoReference,
-<<<<<<< HEAD
-=======
-        { owner: "github", repo: "example " },
->>>>>>> 245c02cf
         tmpDir,
         tmpDir,
         getCachedCodeQL(),
@@ -984,7 +827,6 @@
   });
 });
 
-<<<<<<< HEAD
 test("No detected languages", async t => {
   mockListLanguages([]);
 
@@ -1015,59 +857,6 @@
   } catch (err) {
     t.deepEqual(err, new Error(getUnknownLanguagesError(['ruby', 'english'])));
   }
-=======
-test("No detected languages", async (t) => {
-  return await util.withTmpDir(async (tmpDir) => {
-    mockListLanguages([]);
-
-    try {
-      await configUtils.initConfig(
-        undefined,
-        undefined,
-        undefined,
-        { owner: "github", repo: "example " },
-        tmpDir,
-        tmpDir,
-        getCachedCodeQL(),
-        tmpDir,
-        "token",
-        "https://github.example.com",
-        getRunnerLogger(true)
-      );
-      throw new Error("initConfig did not throw error");
-    } catch (err) {
-      t.deepEqual(err, new Error(configUtils.getNoLanguagesError()));
-    }
-  });
-});
-
-test("Unknown languages", async (t) => {
-  return await util.withTmpDir(async (tmpDir) => {
-    const languages = "ruby,english";
-
-    try {
-      await configUtils.initConfig(
-        languages,
-        undefined,
-        undefined,
-        { owner: "github", repo: "example " },
-        tmpDir,
-        tmpDir,
-        getCachedCodeQL(),
-        tmpDir,
-        "token",
-        "https://github.example.com",
-        getRunnerLogger(true)
-      );
-      throw new Error("initConfig did not throw error");
-    } catch (err) {
-      t.deepEqual(
-        err,
-        new Error(configUtils.getUnknownLanguagesError(["ruby", "english"]))
-      );
-    }
-  });
->>>>>>> 245c02cf
 });
 
 function doInvalidInputTest(
@@ -1087,13 +876,8 @@
         },
       });
 
-<<<<<<< HEAD
       const languages = [Language.javascript];
       const configFile = 'input';
-=======
-      const languages = "javascript";
-      const configFile = "input";
->>>>>>> 245c02cf
       const inputFile = path.join(tmpDir, configFile);
       fs.writeFileSync(inputFile, inputFileContents, "utf8");
 
@@ -1102,10 +886,6 @@
           languages,
           undefined,
           configFile,
-<<<<<<< HEAD
-=======
-          { owner: "github", repo: "example " },
->>>>>>> 245c02cf
           tmpDir,
           tmpDir,
           codeQL,
