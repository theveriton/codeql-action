# CodeQL Action and CodeQL Runner Changelog

## [UNRELEASED]

<<<<<<< HEAD
- Remove `experimental` message when using custom CodeQL packages. [#888](https://github.com/github/codeql-action/pull/888)
=======
- Add a better warning message stating that experimental features will be disabled if the workflow has been triggered by a pull request from a fork or the `security-events: write` permission is not present. [#882](https://github.com/github/codeql-action/pull/882)
>>>>>>> 8a36468d

## 1.0.30 - 24 Jan 2022

- Display a better error message when encountering a workflow that runs the `codeql-action/init` action multiple times. [#876](https://github.com/github/codeql-action/pull/876)
- Update default CodeQL bundle version to 2.7.6. [#877](https://github.com/github/codeql-action/pull/877)

## 1.0.29 - 21 Jan 2022

- The feature to wait for SARIF processing to complete after upload has been disabled by default due to a bug in its interaction with pull requests from forks.

## 1.0.28 - 18 Jan 2022

- Update default CodeQL bundle version to 2.7.5. [#866](https://github.com/github/codeql-action/pull/866)
- Fix a bug where SARIF files were failing upload due to an invalid test for unique categories. [#872](https://github.com/github/codeql-action/pull/872)

## 1.0.27 - 11 Jan 2022

- The `analyze` and `upload-sarif` actions will now wait up to 2 minutes for processing to complete after they have uploaded the results so they can report any processing errors that occurred. This behavior can be disabled by setting the `wait-for-processing` action input to `"false"`. [#855](https://github.com/github/codeql-action/pull/855)

## 1.0.26 - 10 Dec 2021

- Update default CodeQL bundle version to 2.7.3. [#842](https://github.com/github/codeql-action/pull/842)

## 1.0.25 - 06 Dec 2021

No user facing changes.

## 1.0.24 - 23 Nov 2021

- Update default CodeQL bundle version to 2.7.2. [#827](https://github.com/github/codeql-action/pull/827)

## 1.0.23 - 16 Nov 2021

- The `upload-sarif` action now allows multiple uploads in a single job, as long as they have different categories. [#801](https://github.com/github/codeql-action/pull/801)
- Update default CodeQL bundle version to 2.7.1. [#816](https://github.com/github/codeql-action/pull/816)

## 1.0.22 - 04 Nov 2021

- The `init` step of the Action now supports `ram` and `threads` inputs to limit resource use of CodeQL extractors. These inputs also serve as defaults to the subsequent `analyze` step, which finalizes the database and executes queries. [#738](https://github.com/github/codeql-action/pull/738)
- When used with CodeQL 2.7.1 or above, the Action now includes custom query help in the analysis results uploaded to GitHub code scanning, if available. To add help text for a custom query, create a Markdown file next to the `.ql` file containing the query, using the same base name but the file extension `.md`. [#804](https://github.com/github/codeql-action/pull/804)

## 1.0.21 - 28 Oct 2021

- Update default CodeQL bundle version to 2.7.0. [#795](https://github.com/github/codeql-action/pull/795)

## 1.0.20 - 25 Oct 2021

No user facing changes.

## 1.0.19 - 18 Oct 2021

No user facing changes.

## 1.0.18 - 08 Oct 2021

- Fixed a bug where some builds were no longer being traced correctly. [#766](https://github.com/github/codeql-action/pull/766)

## 1.0.17 - 07 Oct 2021

- Update default CodeQL bundle version to 2.6.3. [#761](https://github.com/github/codeql-action/pull/761)

## 1.0.16 - 05 Oct 2021

No user facing changes.

## 1.0.15 - 22 Sep 2021

- Update default CodeQL bundle version to 2.6.2. [#746](https://github.com/github/codeql-action/pull/746)

## 1.0.14 - 09 Sep 2021

- Update default CodeQL bundle version to 2.6.1. [#733](https://github.com/github/codeql-action/pull/733)

## 1.0.13 - 06 Sep 2021

- Update default CodeQL bundle version to 2.6.0. [#712](https://github.com/github/codeql-action/pull/712)
- Update baseline lines of code counter for python. All multi-line strings are counted as code. [#714](https://github.com/github/codeql-action/pull/714)
- Remove old baseline LoC injection [#715](https://github.com/github/codeql-action/pull/715)

## 1.0.12 - 16 Aug 2021

- Update README to include a sample permissions block. [#689](https://github.com/github/codeql-action/pull/689)

## 1.0.11 - 09 Aug 2021

- Update default CodeQL bundle version to 2.5.9. [#687](https://github.com/github/codeql-action/pull/687)

## 1.0.10 - 03 Aug 2021

- Fix an issue where a summary of diagnostics information from CodeQL was not output to the logs of the `analyze` step of the Action. [#672](https://github.com/github/codeql-action/pull/672)

## 1.0.9 - 02 Aug 2021

No user facing changes.

## 1.0.8 - 26 Jul 2021

- Update default CodeQL bundle version to 2.5.8. [#631](https://github.com/github/codeql-action/pull/631)

## 1.0.7 - 21 Jul 2021

No user facing changes.

## 1.0.6 - 19 Jul 2021

- The `init` step of the Action now supports a `source-root` input as a path to the root source-code directory. By default, the path is relative to `$GITHUB_WORKSPACE`. [#607](https://github.com/github/codeql-action/pull/607)
- The `init` step will now try to install a few Python tools needed by this Action when running on a self-hosted runner. [#616](https://github.com/github/codeql-action/pull/616)

## 1.0.5 - 12 Jul 2021

- The `analyze` step of the Action now supports a `skip-queries` option to merely build the CodeQL database without analyzing. This functionality is not present in the runner. Additionally, the step will no longer fail if it encounters a finalized database, and will instead continue with query execution. [#602](https://github.com/github/codeql-action/pull/602)
- Update the warning message when the baseline lines of code count is unavailable. [#608](https://github.com/github/codeql-action/pull/608)

## 1.0.4 - 28 Jun 2021

- Fix `RUNNER_TEMP environment variable must be set` when using runner. [#594](https://github.com/github/codeql-action/pull/594)
- Fix couting of lines of code for C# projects. [#586](https://github.com/github/codeql-action/pull/586)

## 1.0.3 - 23 Jun 2021

No user facing changes.

## 1.0.2 - 17 Jun 2021

- Fix out of memory in hash computation. [#550](https://github.com/github/codeql-action/pull/550)
- Clean up logging during analyze results. [#557](https://github.com/github/codeql-action/pull/557)
- Add `--finalize-dataset` to `database finalize` call, freeing up some disk space after database creation. [#558](https://github.com/github/codeql-action/pull/558)

## 1.0.1 - 07 Jun 2021

- Pass the `--sarif-group-rules-by-pack` argument to CodeQL CLI invocations that generate SARIF. This means the SARIF rule object for each query will now be found underneath its corresponding query pack in `runs[].tool.extensions`. [#546](https://github.com/github/codeql-action/pull/546)
- Output the location of CodeQL databases created in the analyze step. [#543](https://github.com/github/codeql-action/pull/543)

## 1.0.0 - 31 May 2021

- Add this changelog file. [#507](https://github.com/github/codeql-action/pull/507)
- Improve grouping of analysis logs. Add a new log group containing a summary of metrics and diagnostics, if they were produced by CodeQL builtin queries. [#515](https://github.com/github/codeql-action/pull/515)
- Add metrics and diagnostics summaries from custom query suites to the analysis summary log group. [#532](https://github.com/github/codeql-action/pull/532)<|MERGE_RESOLUTION|>--- conflicted
+++ resolved
@@ -2,11 +2,8 @@
 
 ## [UNRELEASED]
 
-<<<<<<< HEAD
 - Remove `experimental` message when using custom CodeQL packages. [#888](https://github.com/github/codeql-action/pull/888)
-=======
 - Add a better warning message stating that experimental features will be disabled if the workflow has been triggered by a pull request from a fork or the `security-events: write` permission is not present. [#882](https://github.com/github/codeql-action/pull/882)
->>>>>>> 8a36468d
 
 ## 1.0.30 - 24 Jan 2022
 
