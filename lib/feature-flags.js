"use strict";
var __createBinding = (this && this.__createBinding) || (Object.create ? (function(o, m, k, k2) {
    if (k2 === undefined) k2 = k;
    var desc = Object.getOwnPropertyDescriptor(m, k);
    if (!desc || ("get" in desc ? !m.__esModule : desc.writable || desc.configurable)) {
      desc = { enumerable: true, get: function() { return m[k]; } };
    }
    Object.defineProperty(o, k2, desc);
}) : (function(o, m, k, k2) {
    if (k2 === undefined) k2 = k;
    o[k2] = m[k];
}));
var __setModuleDefault = (this && this.__setModuleDefault) || (Object.create ? (function(o, v) {
    Object.defineProperty(o, "default", { enumerable: true, value: v });
}) : function(o, v) {
    o["default"] = v;
});
var __importStar = (this && this.__importStar) || function (mod) {
    if (mod && mod.__esModule) return mod;
    var result = {};
    if (mod != null) for (var k in mod) if (k !== "default" && Object.prototype.hasOwnProperty.call(mod, k)) __createBinding(result, mod, k);
    __setModuleDefault(result, mod);
    return result;
};
Object.defineProperty(exports, "__esModule", { value: true });
exports.Features = exports.FEATURE_FLAGS_FILE_NAME = exports.featureConfig = exports.Feature = void 0;
const fs = __importStar(require("fs"));
const path = __importStar(require("path"));
const semver = __importStar(require("semver"));
const api_client_1 = require("./api-client");
const codeql_1 = require("./codeql");
const defaults = __importStar(require("./defaults.json"));
const util = __importStar(require("./util"));
const DEFAULT_VERSION_FEATURE_FLAG_PREFIX = "default_codeql_version_";
const DEFAULT_VERSION_FEATURE_FLAG_SUFFIX = "_enabled";
var Feature;
(function (Feature) {
    Feature["CliConfigFileEnabled"] = "cli_config_file_enabled";
    Feature["DisableKotlinAnalysisEnabled"] = "disable_kotlin_analysis_enabled";
<<<<<<< HEAD
    Feature["ExportDiagnosticsEnabled"] = "export_diagnostics_enabled";
=======
    Feature["ExportCodeScanningConfigEnabled"] = "export_code_scanning_config_enabled";
>>>>>>> 19f00dc2
    Feature["MlPoweredQueriesEnabled"] = "ml_powered_queries_enabled";
    Feature["UploadFailedSarifEnabled"] = "upload_failed_sarif_enabled";
})(Feature = exports.Feature || (exports.Feature = {}));
exports.featureConfig = {
    [Feature.DisableKotlinAnalysisEnabled]: {
        envVar: "CODEQL_DISABLE_KOTLIN_ANALYSIS",
        minimumVersion: undefined,
        defaultValue: false,
    },
    [Feature.CliConfigFileEnabled]: {
        envVar: "CODEQL_PASS_CONFIG_TO_CLI",
        minimumVersion: "2.11.6",
        defaultValue: true,
    },
    [Feature.ExportCodeScanningConfigEnabled]: {
        envVar: "CODEQL_ACTION_EXPORT_CODE_SCANNING_CONFIG",
        minimumVersion: codeql_1.CODEQL_VERSION_EXPORT_CODE_SCANNING_CONFIG,
        defaultValue: false,
    },
    [Feature.MlPoweredQueriesEnabled]: {
        envVar: "CODEQL_ML_POWERED_QUERIES",
        minimumVersion: "2.7.5",
        defaultValue: false,
    },
    [Feature.UploadFailedSarifEnabled]: {
        envVar: "CODEQL_ACTION_UPLOAD_FAILED_SARIF",
        minimumVersion: "2.11.3",
        defaultValue: false,
    },
    [Feature.ExportDiagnosticsEnabled]: {
        envVar: "CODEQL_ACTION_EXPORT_DIAGNOSTICS",
        minimumVersion: "2.12.4",
    },
};
exports.FEATURE_FLAGS_FILE_NAME = "cached-feature-flags.json";
/**
 * Determines the enablement status of a number of features.
 * If feature enablement is not able to be determined locally, a request to the
 * GitHub API is made to determine the enablement status.
 */
class Features {
    constructor(gitHubVersion, repositoryNwo, tempDir, logger) {
        this.gitHubFeatureFlags = new GitHubFeatureFlags(gitHubVersion, repositoryNwo, path.join(tempDir, exports.FEATURE_FLAGS_FILE_NAME), logger);
    }
    async getDefaultCliVersion(variant) {
        return await this.gitHubFeatureFlags.getDefaultCliVersion(variant);
    }
    /**
     *
     * @param feature The feature to check.
     * @param codeql An optional CodeQL object. If provided, and a `minimumVersion` is specified for the
     *        feature, the version of the CodeQL CLI will be checked against the minimum version.
     *        If the version is less than the minimum version, the feature will be considered
     *        disabled. If not provided, and a `minimumVersion` is specified for the feature, the
     *        this function will throw.
     * @returns true if the feature is enabled, false otherwise.
     *
     * @throws if a `minimumVersion` is specified for the feature, and `codeql` is not provided.
     */
    async getValue(feature, codeql) {
        if (!codeql && exports.featureConfig[feature].minimumVersion) {
            throw new Error(`Internal error: A minimum version is specified for feature ${feature}, but no instance of CodeQL was provided.`);
        }
        const envVar = (process.env[exports.featureConfig[feature].envVar] || "").toLocaleLowerCase();
        // Do not use this feature if user explicitly disables it via an environment variable.
        if (envVar === "false") {
            return false;
        }
        // Never use this feature if the CLI version explicitly can't support it.
        const minimumVersion = exports.featureConfig[feature].minimumVersion;
        if (codeql && minimumVersion) {
            if (!(await util.codeQlVersionAbove(codeql, minimumVersion))) {
                return false;
            }
        }
        // Use this feature if user explicitly enables it via an environment variable.
        if (envVar === "true") {
            return true;
        }
        // Ask the GitHub API if the feature is enabled.
        return ((await this.gitHubFeatureFlags.getValue(feature)) ??
            exports.featureConfig[feature].defaultValue);
    }
}
exports.Features = Features;
class GitHubFeatureFlags {
    constructor(gitHubVersion, repositoryNwo, featureFlagsFile, logger) {
        this.gitHubVersion = gitHubVersion;
        this.repositoryNwo = repositoryNwo;
        this.featureFlagsFile = featureFlagsFile;
        this.logger = logger;
        this.hasAccessedRemoteFeatureFlags = false; // Not accessed by default.
    }
    getCliVersionFromFeatureFlag(f) {
        if (!f.startsWith(DEFAULT_VERSION_FEATURE_FLAG_PREFIX) ||
            !f.endsWith(DEFAULT_VERSION_FEATURE_FLAG_SUFFIX)) {
            return undefined;
        }
        const version = f
            .substring(DEFAULT_VERSION_FEATURE_FLAG_PREFIX.length, f.length - DEFAULT_VERSION_FEATURE_FLAG_SUFFIX.length)
            .replace(/_/g, ".");
        if (!semver.valid(version)) {
            this.logger.warning(`Ignoring feature flag ${f} as it does not specify a valid CodeQL version.`);
            return undefined;
        }
        return version;
    }
    async getDefaultCliVersion(variant) {
        if (variant === util.GitHubVariant.DOTCOM) {
            const defaultDotComCliVersion = await this.getDefaultDotcomCliVersion();
            return {
                cliVersion: defaultDotComCliVersion.version,
                toolsFeatureFlagsValid: this.hasAccessedRemoteFeatureFlags
                    ? defaultDotComCliVersion.toolsFeatureFlagsValid
                    : undefined,
                variant,
            };
        }
        return {
            cliVersion: defaults.cliVersion,
            tagName: defaults.bundleVersion,
            variant,
        };
    }
    async getDefaultDotcomCliVersion() {
        const response = await this.getAllFeatures();
        const enabledFeatureFlagCliVersions = Object.entries(response)
            .map(([f, isEnabled]) => isEnabled ? this.getCliVersionFromFeatureFlag(f) : undefined)
            .filter((f) => f !== undefined)
            .map((f) => f);
        if (enabledFeatureFlagCliVersions.length === 0) {
            // We expect at least one default CLI version to be enabled on Dotcom at any time. However if
            // the feature flags are misconfigured, rather than crashing, we fall back to the CLI version
            // shipped with the Action in defaults.json. This has the effect of immediately rolling out
            // new CLI versions to all users running the latest Action.
            //
            // A drawback of this approach relates to the small number of users that run old versions of
            // the Action on Dotcom. As a result of this approach, if we misconfigure the feature flags
            // then these users will experience some alert churn. This is because the CLI version in the
            // defaults.json shipped with an old version of the Action is likely older than the CLI
            // version that would have been specified by the feature flags before they were misconfigured.
            this.logger.warning("Feature flags do not specify a default CLI version. Falling back to the CLI version " +
                `shipped with the Action. This is ${defaults.cliVersion}.`);
            return {
                version: defaults.cliVersion,
                toolsFeatureFlagsValid: this.hasAccessedRemoteFeatureFlags
                    ? false
                    : undefined,
            };
        }
        const maxCliVersion = enabledFeatureFlagCliVersions.reduce((maxVersion, currentVersion) => currentVersion > maxVersion ? currentVersion : maxVersion, enabledFeatureFlagCliVersions[0]);
        this.logger.debug(`Derived default CLI version of ${maxCliVersion} from feature flags.`);
        return { version: maxCliVersion, toolsFeatureFlagsValid: true };
    }
    async getValue(feature) {
        const response = await this.getAllFeatures();
        if (response === undefined) {
            this.logger.debug(`No feature flags API response for ${feature}.`);
            return undefined;
        }
        const features = response[feature];
        if (features === undefined) {
            this.logger.debug(`Feature '${feature}' undefined in API response.`);
            return undefined;
        }
        return !!features;
    }
    async getAllFeatures() {
        // if we have an in memory cache, use that
        if (this.cachedApiResponse !== undefined) {
            return this.cachedApiResponse;
        }
        // if a previous step has written a feature flags file to disk, use that
        const fileFlags = await this.readLocalFlags();
        if (fileFlags !== undefined) {
            this.cachedApiResponse = fileFlags;
            return fileFlags;
        }
        // if not, request flags from the server
        let remoteFlags = await this.loadApiResponse();
        if (remoteFlags === undefined) {
            remoteFlags = {};
        }
        // cache the response in memory
        this.cachedApiResponse = remoteFlags;
        // and cache them to disk so future workflow steps can use them
        await this.writeLocalFlags(remoteFlags);
        return remoteFlags;
    }
    async readLocalFlags() {
        try {
            if (fs.existsSync(this.featureFlagsFile)) {
                this.logger.debug(`Loading feature flags from ${this.featureFlagsFile}`);
                return JSON.parse(fs.readFileSync(this.featureFlagsFile, "utf8"));
            }
        }
        catch (e) {
            this.logger.warning(`Error reading cached feature flags file ${this.featureFlagsFile}: ${e}. Requesting from GitHub instead.`);
        }
        return undefined;
    }
    async writeLocalFlags(flags) {
        try {
            this.logger.debug(`Writing feature flags to ${this.featureFlagsFile}`);
            fs.writeFileSync(this.featureFlagsFile, JSON.stringify(flags));
        }
        catch (e) {
            this.logger.warning(`Error writing cached feature flags file ${this.featureFlagsFile}: ${e}.`);
        }
    }
    async loadApiResponse() {
        // Do nothing when not running against github.com
        if (this.gitHubVersion.type !== util.GitHubVariant.DOTCOM) {
            this.logger.debug("Not running against github.com. Disabling all toggleable features.");
            this.hasAccessedRemoteFeatureFlags = false;
            return {};
        }
        try {
            const response = await (0, api_client_1.getApiClient)().request("GET /repos/:owner/:repo/code-scanning/codeql-action/features", {
                owner: this.repositoryNwo.owner,
                repo: this.repositoryNwo.repo,
            });
            const remoteFlags = response.data;
            this.logger.debug("Loaded the following default values for the feature flags from the Code Scanning API: " +
                `${JSON.stringify(remoteFlags)}`);
            this.hasAccessedRemoteFeatureFlags = true;
            return remoteFlags;
        }
        catch (e) {
            if (util.isHTTPError(e) && e.status === 403) {
                this.logger.warning("This run of the CodeQL Action does not have permission to access Code Scanning API endpoints. " +
                    "As a result, it will not be opted into any experimental features. " +
                    "This could be because the Action is running on a pull request from a fork. If not, " +
                    `please ensure the Action has the 'security-events: write' permission. Details: ${e}`);
                this.hasAccessedRemoteFeatureFlags = false;
                return {};
            }
            else {
                // Some features, such as `ml_powered_queries_enabled` affect the produced alerts.
                // Considering these features disabled in the event of a transient error could
                // therefore lead to alert churn. As a result, we crash if we cannot determine the value of
                // the feature.
                throw new Error(`Encountered an error while trying to determine feature enablement: ${e}`);
            }
        }
    }
}
//# sourceMappingURL=feature-flags.js.map<|MERGE_RESOLUTION|>--- conflicted
+++ resolved
@@ -37,11 +37,8 @@
 (function (Feature) {
     Feature["CliConfigFileEnabled"] = "cli_config_file_enabled";
     Feature["DisableKotlinAnalysisEnabled"] = "disable_kotlin_analysis_enabled";
-<<<<<<< HEAD
+    Feature["ExportCodeScanningConfigEnabled"] = "export_code_scanning_config_enabled";
     Feature["ExportDiagnosticsEnabled"] = "export_diagnostics_enabled";
-=======
-    Feature["ExportCodeScanningConfigEnabled"] = "export_code_scanning_config_enabled";
->>>>>>> 19f00dc2
     Feature["MlPoweredQueriesEnabled"] = "ml_powered_queries_enabled";
     Feature["UploadFailedSarifEnabled"] = "upload_failed_sarif_enabled";
 })(Feature = exports.Feature || (exports.Feature = {}));
@@ -61,6 +58,11 @@
         minimumVersion: codeql_1.CODEQL_VERSION_EXPORT_CODE_SCANNING_CONFIG,
         defaultValue: false,
     },
+    [Feature.ExportDiagnosticsEnabled]: {
+        envVar: "CODEQL_ACTION_EXPORT_DIAGNOSTICS",
+        minimumVersion: "2.12.4",
+        defaultValue: false,
+    },
     [Feature.MlPoweredQueriesEnabled]: {
         envVar: "CODEQL_ML_POWERED_QUERIES",
         minimumVersion: "2.7.5",
@@ -70,10 +72,6 @@
         envVar: "CODEQL_ACTION_UPLOAD_FAILED_SARIF",
         minimumVersion: "2.11.3",
         defaultValue: false,
-    },
-    [Feature.ExportDiagnosticsEnabled]: {
-        envVar: "CODEQL_ACTION_EXPORT_DIAGNOSTICS",
-        minimumVersion: "2.12.4",
     },
 };
 exports.FEATURE_FLAGS_FILE_NAME = "cached-feature-flags.json";
